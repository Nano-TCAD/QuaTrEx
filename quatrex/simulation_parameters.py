--- conflicted
+++ resolved
@@ -36,16 +36,9 @@
     #   The energy array will be computed using the left energy range and the
     #   energy step. Stepping up to the right energy range.
     energy_grid: dict
-<<<<<<< HEAD
     
     # Fermi levels
     #  Data validation will be performed to ensure that the given fermi levels
     #  and applied voltage are consistent with each other. If one is set to 
     # "None", it will be computed from the other two.
-    fermi_levels: dict
-    
-    
-    
-=======
-    fermi_levels: dict
->>>>>>> 4748dbd0
+    fermi_levels: dict