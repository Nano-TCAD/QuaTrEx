# Copyright 2023 ETH Zurich and the QuaTrEx authors. All rights reserved.

import numpy as np
from scipy import sparse
from utils.matrix_creation import create_matrices_H, initialize_block_G, mat_assembly_fullG
from OBC.beyn_cpu import beyn
from OBC.sancho import open_boundary_conditions
from functools import partial


def rgf_GF(M,
           H,
           SigL,
           SigG,
           GR,
           GRnn1,
           GL,
           GLnn1,
           GG,
           GGnn1,
           DOS,
           nE,
           nP,
           idE,
           fL,
           fR,
           Bmin_fi,
           Bmax_fi,
           factor=1.0,
           index_E=0,
           block_inv=False,
           use_dace=False,
           validate_dace=False,
           sancho=False,
           min_dEk=1e8):
    # rgf_GF(DH, E, EfL, EfR, Temp) This could be the function call considering Leo's code
    '''
    Working!
    
    '''

    beyn_func = beyn
    if use_dace:
        from OBC import beyn_dace
        beyn_func = partial(beyn_dace.beyn, validate=validate_dace)

    imag_lim = 5e-4
    R = 1000

    min_dEkL = 1e8
    min_dEkR = 1e8
    Bmax = Bmax_fi - 1
    Bmin = Bmin_fi - 1
    Bsize = max(Bmax - Bmin + 1)  # Used for declaration of variables
    NB = len(Bmin)
    NT = Bmax[NB - 1] + 1  # Not used in this fcn

    LBsize = Bmax[0] - Bmin[0] + 1
    RBsize = Bmax[NB - 1] - Bmin[NB - 1] + 1

    gR = np.zeros((NB, Bsize, Bsize), dtype=np.cfloat)  # Retarded (right)
    gL = np.zeros((NB, Bsize, Bsize), dtype=np.cfloat)  # Lesser (right)
    gG = np.zeros((NB, Bsize, Bsize), dtype=np.cfloat)  # Greater (right)
    #GR = np.zeros((NB, Bsize, Bsize), dtype=np.cfloat) # Retarded GF
    #GRnn1 = np.zeros((NB - 1, Bsize, Bsize), dtype=np.cfloat) #Off-diagonal GR
    #GL = np.zeros((NB, Bsize, Bsize), dtype=np.cfloat) # Lesser GF
    #GLnn1 = np.zeros((NB - 1, Bsize, Bsize), dtype=np.cfloat) # Off-diagonal GL
    #GG = np.zeros((NB, Bsize, Bsize), dtype=np.cfloat) # Greater GF
    #GGnn1 = np.zeros((NB - 1, Bsize, Bsize), dtype=np.cfloat) # Off-diagonal GG
    SigLB = np.zeros((NB - 1, Bsize, Bsize), dtype=np.cfloat)  # Lesser boundary self-energy
    SigGB = np.zeros((NB - 1, Bsize, Bsize), dtype=np.cfloat)  # Greater boundary self-energy

    IdE = np.zeros(NB)
    n = np.zeros(NB)
    p = np.zeros(NB)
    condL = 0.0
    condR = 0.0

    #GR/GL/GG OBC Left
    #_, SigRBL, _, condL = open_boundary_conditions(M[:LBsize, :LBsize].toarray(), M[LBsize:2*LBsize, :LBsize].toarray(),
    #                                                    M[:LBsize, LBsize:2*LBsize].toarray(), np.eye(LBsize, LBsize))
    if not sancho:
        _, condL, _, SigRBL, min_dEkL = beyn_func(M[:LBsize, :LBsize].toarray(),
                                                  M[:LBsize, LBsize:2 * LBsize].toarray(),
                                                  M[LBsize:2 * LBsize, :LBsize].toarray(),
                                                  imag_lim,
                                                  R,
                                                  'L',
                                                  function='G',
                                                  block=block_inv)

    if np.isnan(condL) or sancho:
        _, SigRBL, _, condL = open_boundary_conditions(M[:LBsize, :LBsize].toarray(),
                                                       M[LBsize:2 * LBsize, :LBsize].toarray(),
                                                       M[:LBsize, LBsize:2 * LBsize].toarray(), np.eye(LBsize, LBsize))

    #condL = np.nan
    if not np.isnan(condL):
        M[:LBsize, :LBsize] -= SigRBL
        GammaL = 1j * (SigRBL - SigRBL.conj().T)
        SigLBL = 1j * fL * GammaL
        SigGBL = 1j * (fL - 1) * GammaL
        SigL[:LBsize, :LBsize] += SigLBL
        SigG[:LBsize, :LBsize] += SigGBL

    #GR/GL/GG OBC right
    if not sancho:
        _, condR, _, SigRBR, min_dEkR = beyn_func(M[NT - RBsize:NT, NT - RBsize:NT].toarray(),
                                                  M[NT - 2 * RBsize:NT - RBsize, NT - RBsize:NT].toarray(),
                                                  M[NT - RBsize:NT, NT - 2 * RBsize:NT - RBsize].toarray(),
                                                  imag_lim,
                                                  R,
                                                  'R',
                                                  function='G',
                                                  block=block_inv)

    if np.isnan(condR) or sancho:
        _, SigRBR, _, condR = open_boundary_conditions(M[NT - RBsize:NT, NT - RBsize:NT].toarray(),
                                                       M[NT - 2 * RBsize:NT - RBsize, NT - RBsize:NT].toarray(),
                                                       M[NT - RBsize:NT, NT - 2 * RBsize:NT - RBsize].toarray(),
                                                       np.eye(RBsize, RBsize))
    #condR = np.nan
    if not np.isnan(condR):
        M[NT - RBsize:NT, NT - RBsize:NT] -= SigRBR
        GammaR = 1j * (SigRBR - SigRBR.conj().T)
        SigLBR = 1j * fR * GammaR
        SigGBR = 1j * (fR - 1) * GammaR
        SigL[NT - RBsize:NT, NT - RBsize:NT] += SigLBR
        SigG[NT - RBsize:NT, NT - RBsize:NT] += SigGBR

    min_dEk = np.min((min_dEkL, min_dEkR))

    if not (np.isnan(condL) or np.isnan(condR)):
        # First step of iteration
        NN = Bmax[-1] - Bmin[-1] + 1
        gR[-1, 0:NN, 0:NN] = np.linalg.inv(M[Bmin[-1]:Bmax[-1] + 1, Bmin[-1]:Bmax[-1] + 1].toarray())
        gL[-1, 0:NN, 0:NN] = gR[-1, 0:NN, 0:NN] @ SigL[Bmin[-1]:Bmax[-1] + 1,
                                                       Bmin[-1]:Bmax[-1] + 1].toarray() @ gR[-1, 0:NN, 0:NN].T.conj()
        gG[-1, 0:NN, 0:NN] = gR[-1, 0:NN, 0:NN] @ SigG[Bmin[-1]:Bmax[-1] + 1,
                                                       Bmin[-1]:Bmax[-1] + 1].toarray() @ gR[-1, 0:NN, 0:NN].T.conj()

        for IB in range(NB - 2, -1, -1):
            NI = Bmax[IB] - Bmin[IB] + 1
            NP = Bmax[IB + 1] - Bmin[IB + 1] + 1

            # Extracting diagonal Hamiltonian block
            M_c = M[Bmin[IB]:Bmax[IB] + 1, Bmin[IB]:Bmax[IB] + 1].toarray()

            # Extracting off-diagonal Hamiltonian block (right)
            M_r = M[Bmin[IB]:Bmax[IB] + 1, Bmin[IB + 1]:Bmax[IB + 1] + 1].toarray()

            # Extracting off-diagonal Hamiltonian block (lower)
            M_d = M[Bmin[IB + 1]:Bmax[IB + 1] + 1, Bmin[IB]:Bmax[IB] + 1].toarray()

            # Extracting diagonal lesser Self-energy block
            SigL_c = SigL[Bmin[IB]:Bmax[IB] + 1, Bmin[IB]:Bmax[IB] + 1].toarray()

            # Extracting off-diagonal lesser Self-energy block (lower)
            SigL_l = SigL[Bmin[IB + 1]:Bmax[IB + 1] + 1, Bmin[IB]:Bmax[IB] + 1].toarray()

            # Extracting diagonal greater Self-energy block
            SigG_c = SigG[Bmin[IB]:Bmax[IB] + 1, Bmin[IB]:Bmax[IB] + 1].toarray()

            # Extracting off-diagonal greater Self-energy block (lower)
            SigG_l = SigG[Bmin[IB + 1]:Bmax[IB + 1] + 1, Bmin[IB]:Bmax[IB] + 1].toarray()


            gR[IB, 0:NI, 0:NI] = np.linalg.inv(M_c \
                                - M_r \
                                @ gR[IB+1, 0:NP, 0:NP] \
                                @ M_d)#######
            # AL, What is this? Handling off-diagonal sigma elements?
            AL = M_r \
                @ gR[IB+1, 0:NP, 0:NP] \
                @ SigL_l
            
            SigLB[IB, 0:NI, 0:NI] = M_r \
                                @ gL[IB+1, 0:NP, 0:NP] \
                                @ M_r.T.conj() \
                                - (AL - AL.T.conj())

            # gL[IB, 0:NI, 0:NI] = gR[IB, 0:NI, 0:NI] \
            #                     @ (SigL_c \
            #                     + M_r \
            #                     @ gL[IB+1, 0:NP, 0:NP] \
            #                     @ M_r.T.conj() \
            #                     - (AL - AL.T.conj()))  \
            #                     @ gR[IB, 0:NI, 0:NI].T.conj() # Confused about the AL

            gL[IB, 0:NI, 0:NI] = gR[IB, 0:NI, 0:NI] \
                                @ (SigL_c \
                                + SigLB[IB, 0:NI, 0:NI])  \
                                @ gR[IB, 0:NI, 0:NI].T.conj() # Confused about the AL

            ### What is this?
            AG = M_r \
                @ gR[IB+1, 0:NP, 0:NP] \
                @ SigG_l     # Handling off-diagonal sigma elements? Prob. need to check

            # gG[IB, 0:NI, 0:NI] = gR[IB, 0:NI, 0:NI] \
            #                     @ (SigG_c \
            #                     + M_r \
            #                     @ gG[IB+1, 0:NP, 0:NP] \
            #                     @ M_r.T.conj() \
            #                     - (AG - AG.T.conj())) \
            #                     @ gR[IB, 0:NI, 0:NI].T.conj() # Confused about the AG. 
            SigGB[IB, 0:NI, 0:NI] = M_r \
                                @ gG[IB+1, 0:NP, 0:NP] \
                                @ M_r.T.conj() \
<<<<<<< HEAD
                                - (AG - AG.T.conj())) \
                                @ gR[IB, 0:NI, 0:NI].T.conj() # Confused about the AG.

=======
                                - (AG - AG.T.conj())

            gG[IB, 0:NI, 0:NI] = gR[IB, 0:NI, 0:NI] \
                                @ (SigG_c \
                                 + SigGB[IB, 0:NI, 0:NI]) \
                                 @ gR[IB, 0:NI, 0:NI].T.conj() # Confused about the AG. 
        
>>>>>>> c88ba4b9
        #Second step of iteration
        GR[0, :NI, :NI] = gR[0, :NI, :NI]
        GRnn1[0, :NI, :NP] = -GR[0, :NI, :NI] @ M[Bmin[0]:Bmax[0] + 1, Bmin[1]:Bmax[1] + 1].toarray() @ gR[1, :NP, :NP]

        GL[0, :NI, :NI] = gL[0, :NI, :NI]
        GLnn1[0, :NI, :NP] = GR[0, :NI, :NI] @ SigL[Bmin[0]:Bmax[0]+1, Bmin[1]:Bmax[1]+1].toarray() @ gR[1, :NP, :NP].T.conj() \
                    - GR[0,:NI,:NI] @ M[Bmin[0]:Bmax[0]+1, Bmin[1]:Bmax[1]+1].toarray() @ gL[1, :NP, :NP] \
                    - GL[0,:NI,:NI] @ M[Bmin[1]:Bmax[1]+1, Bmin[0]:Bmax[0]+1].toarray().T.conj() @ gR[1, :NP, :NP].T.conj()

        GG[0, :NI, :NI] = gG[0, :NI, :NI]
        GGnn1[0, :NI, :NP] = GR[0, :NI, :NI] @ SigG[Bmin[0]:Bmax[0]+1, Bmin[1]:Bmax[1]+1].toarray() @ gR[1, :NP, :NP].T.conj() \
                    - GR[0,:NI,:NI] @ M[Bmin[0]:Bmax[0]+1, Bmin[1]:Bmax[1]+1].toarray() @ gG[1, :NP, :NP] \
<<<<<<< HEAD
                    - GG[0,:NI,:NI] @ M[Bmin[1]:Bmax[1]+1, Bmin[0]:Bmax[0]+1].toarray().T.conj() @ gR[1, :NP, :NP].T.conj()
=======
                    - GG[0,:NI,:NI] @ M[Bmin[1]:Bmax[1]+1, Bmin[0]:Bmax[0]+1].toarray().T.conj() @ gR[1, :NP, :NP].T.conj() 
        
        idE[0] = np.real(np.trace(SigGB[0, :NI, :NI] @ GL[0, :NI, :NI] - GG[0, :NI, :NI] @ SigLB[0, :NI, :NI]))

>>>>>>> c88ba4b9
        for IB in range(1, NB):

            NM = Bmax[IB - 1] - Bmin[IB - 1] + 1
            NI = Bmax[IB] - Bmin[IB] + 1

            # # Extracting off-diagonal Hamiltonian block (upper)
            M_u = M[Bmin[IB - 1]:Bmax[IB - 1] + 1, Bmin[IB]:Bmax[IB] + 1].toarray()

            # # Extracting off-diagonal Hamiltonian block (left)
            M_l = M[Bmin[IB]:Bmax[IB] + 1, Bmin[IB - 1]:Bmax[IB - 1] + 1].toarray()

            # Extracting off-diagonal lesser Self-energy block (left)
            SigL_l = SigL[Bmin[IB]:Bmax[IB] + 1, Bmin[IB - 1]:Bmax[IB - 1] + 1].toarray()

            # Extracting off-diagonal greater Self-energy block (left)
            SigG_l = SigG[Bmin[IB]:Bmax[IB] + 1, Bmin[IB - 1]:Bmax[IB - 1] + 1].toarray()

            GR[IB, :NI, :NI] = gR[IB, :NI, :NI] + gR[IB, :NI, :NI] \
                            @ M_l \
                            @ GR[IB-1,0:NM, 0:NM] \
                            @ M_u \
                            @ gR[IB, :NI, :NI]
            # What is this? Handling off-diagonal elements?
            AL = gR[IB, :NI, :NI] \
                @ SigL_l \
                @ GR[IB-1, 0:NM, 0:NM].T.conj() \
                @ M_l.T.conj() \
                @ gR[IB, 0:NI, 0:NI].T.conj()
            # What is this?
            BL = gR[IB, :NI, :NI] \
                @ M_l \
                @ GR[IB-1, 0:NM, 0:NM] \
                @ M_u \
                @ gL[IB, :NI, :NI]

            GL[IB, 0:NI, 0:NI] = gL[IB, :NI, :NI] \
                                + gR[IB, 0:NI, 0:NI] \
                                @ M_l \
                                @ GL[IB-1, 0:NM, 0:NM] \
                                @ M_l.T.conj() \
                                @ gR[IB, :NI, :NI].T.conj() \
                                - (AL - AL.T.conj()) + (BL - BL.T.conj())


            AG = gR[IB, 0:NI, 0:NI] \
                @ SigG_l \
                @ GR[IB-1, 0:NM, 0:NM].T.conj() \
                @ M_l.T.conj() \
                @ gR[IB, 0:NI, 0:NI].T.conj()

            BG = gR[IB, 0:NI, 0:NI] \
                @ M_l \
                @ GR[IB-1, 0:NM, 0:NM] \
                @ M_u \
                @ gG[IB, 0:NI, 0:NI]

            GG[IB, 0:NI, 0:NI] = gG[IB, 0:NI, 0:NI] \
                                + gR[IB, 0:NI, 0:NI] \
                                @ M_l \
                                @ GG[IB-1, 0:NM, 0:NM] \
                                @ M_l.T.conj() \
                                @ gR[IB, 0:NI, 0:NI].T.conj() \
                                - (AG - AG.T.conj()) + (BG - BG.T.conj()) #

            if IB < NB - 1:  #Off-diagonal are only interesting for IdE!

                # # Extracting off-diagonal Hamiltonian block (right)
                M_r = M[Bmin[IB]:Bmax[IB] + 1, Bmin[IB + 1]:Bmax[IB + 1] + 1].toarray()

                # # Extracting off-diagonal Hamiltonian block (lower)
                M_d = M[Bmin[IB + 1]:Bmax[IB + 1] + 1, Bmin[IB]:Bmax[IB] + 1].toarray()

                # Extracting off-diagonal lesser Self-energy block (right)
                SigL_r = SigL[Bmin[IB]:Bmax[IB] + 1, Bmin[IB + 1]:Bmax[IB + 1] + 1].toarray()

                # Extracting off-diagonal greater Self-energy block (right)
                SigG_r = SigG[Bmin[IB]:Bmax[IB] + 1, Bmin[IB + 1]:Bmax[IB + 1] + 1].toarray()

                NP = Bmax[IB + 1] - Bmin[IB + 1] + 1

                GRnn1[IB, 0:NI, 0:NP] = - GR[IB, 0:NI, 0:NI] \
                                        @ M_r \
                                        @ gR[IB+1, 0:NP, 0:NP]

                GLnn1[IB, 0:NI, 0:NP] = GR[IB, 0:NI, 0:NI] \
                                        @ SigL_r \
                                        @ gR[IB+1, 0:NP, 0:NP].T.conj() \
                                        - GR[IB, 0:NI, 0:NI] \
                                        @ M_r \
                                        @ gL[IB+1, 0:NP, 0:NP] \
                                        - GL[IB, :NI, :NI] \
                                        @ M_d.T.conj() \
                                        @ gR[IB+1, 0:NP, 0:NP].T.conj()
                GGnn1[IB, 0:NI, 0:NP] = GR[IB, 0:NI, 0:NI] \
                                        @ SigG_r \
                                        @ gR[IB+1, 0:NP, 0:NP].T.conj() \
                                        - GR[IB, 0:NI, 0:NI] \
                                        @ M_r \
                                        @ gG[IB+1, 0:NP, 0:NP] \
                                        - GG[IB, 0:NI, 0:NI] \
                                        @ M_d.T.conj() \
<<<<<<< HEAD
                                        @ gR[IB+1, 0:NP, 0:NP].T.conj()
=======
                                        @ gR[IB+1, 0:NP, 0:NP].T.conj()   
                idE[IB] = np.real(np.trace(SigGB[IB, :NI, :NI] @ GL[IB, :NI, :NI] - GG[IB, :NI, :NI] @ SigLB[IB, :NI, :NI]))    
>>>>>>> c88ba4b9
        for IB in range(NB):
           
            NI = Bmax[IB] - Bmin[IB] + 1
            GR[IB, :, :] *= factor
            GL[IB, :, :] *= factor
            GG[IB, :, :] *= factor
            DOS[IB] = 1j * np.trace(GR[IB, :, :] - GR[IB, :, :].T.conj())
            nE[IB] = -1j * np.trace(GL[IB, :, :])
            nP[IB] = 1j * np.trace(GG[IB, :, :])

<<<<<<< HEAD
            if IB < NB - 1:
                idE[IB] = -2 * np.trace(
                    np.real(H[Bmin[IB + 1]:Bmax[IB + 1] + 1, Bmin[IB]:Bmax[IB] + 1].toarray() @ GLnn1[IB, 0:NI, 0:NP]))
=======
            if IB < NB-1:
                NP = Bmax[IB+1] - Bmin[IB+1] + 1
                #idE[IB] = -2 * np.trace(np.real(H[Bmin[IB+1]:Bmax[IB+1]+1, Bmin[IB]:Bmax[IB]+1].toarray() @ GLnn1[IB, 0:NI, 0:NP]))
>>>>>>> c88ba4b9
                GRnn1[IB, :, :] *= factor
                GLnn1[IB, :, :] *= factor
                GGnn1[IB, :, :] *= factor

<<<<<<< HEAD
        idE[NB - 1] = idE[NB - 2]

=======
        
        #idE[NB - 1] = idE[NB - 2]
        idE[NB-1] = np.real(np.trace(SigGBR @ GL[NB-1, :NI, :NI] - GG[NB-1, :NI, :NI] @ SigLBR))
    
>>>>>>> c88ba4b9
    return 0


# write if name == __main__:
if __name__ == '__main__':
    # write the code that you want to run when you run this file
    # as a script
    n = 128
    nBlocks = 6
    NE = 1

    H, SL, SG = create_matrices_H(n, nBlocks)

    SBL = sparse.random(n, n, 1, dtype=np.cfloat)
    SBL = (SBL + SBL.T) / 2
    SBR = sparse.random(n, n, 1, dtype=np.cfloat)
    SBR = (SBR + SBR.T) / 2
    SB = sparse.block_diag((SBL, sparse.csc_matrix((n * (nBlocks - 2), n * (nBlocks - 2))), SBR))
    M = H + SB

    nt = n * nBlocks

    block_starts = np.array(range(0, nt, n))
    block_ends = np.array(range(n - 1, nt, n))

    if len(block_ends) != len(block_starts):
        raise Exception("specified number of block starts does not match with specified block ends!")

    (GR_3D_E, GRnn1_3D_E, GL_3D_E, GLnn1_3D_E, GG_3D_E, GGnn1_3D_E) = initialize_block_G(NE, nBlocks, n)

    rgf_GF(M.copy(),
           SL.copy(),
           SG.copy(),
           GR_3D_E[0],
           GRnn1_3D_E[0],
           GL_3D_E[0],
           GLnn1_3D_E[0],
           GG_3D_E[0],
           GGnn1_3D_E[0],
           0.5,
           0.5,
           block_starts.copy() + 1,
           block_ends.copy() + 1,
           sancho=True)

    # Reference Solution
    LBsize = block_ends[0] - block_starts[0] + 1
    RBsize = block_ends[nBlocks - 1] - block_starts[nBlocks - 1] + 1
    NT = block_ends[nBlocks - 1] + 1
    fL = 0.5
    fR = 0.5

    #GR/GL/GG OBC Left
    _, SigRBL, _, condL = open_boundary_conditions(M[:LBsize, :LBsize].toarray(),
                                                   M[LBsize:2 * LBsize, :LBsize].toarray(),
                                                   M[:LBsize, LBsize:2 * LBsize].toarray(), np.eye(LBsize, LBsize))
    #_, condL, _, SigRBL, min_dEkL  = beyn(M[:LBsize, :LBsize].toarray(), M[:LBsize, LBsize:2*LBsize].toarray(), M[LBsize:2*LBsize, :LBsize].toarray(), 5e-4, 1000, 'L')
    if not np.isnan(condL):
        M[:LBsize, :LBsize] -= SigRBL
        GammaL = 1j * (SigRBL - SigRBL.conj().T)
        SigLBL = 1j * fL * GammaL
        SigGBL = 1j * (fL - 1) * GammaL
        SL[:LBsize, :LBsize] += SigLBL
        SG[:LBsize, :LBsize] += SigGBL

    #GR/GL/GG OBC right
    _, SigRBR, _, condR = open_boundary_conditions(M[NT - RBsize:NT, NT - RBsize:NT].toarray(),
                                                   M[NT - 2 * RBsize:NT - RBsize, NT - RBsize:NT].toarray(),
                                                   M[NT - RBsize:NT, NT - 2 * RBsize:NT - RBsize].toarray(),
                                                   np.eye(RBsize, RBsize))
    #_, condR, _, SigRBR, min_dEkR  = beyn(M[NT - RBsize:NT, NT - RBsize:NT].toarray(), M[NT - 2*RBsize:NT - RBsize, NT - RBsize:NT].toarray(), M[NT - RBsize:NT, NT - 2*RBsize:NT - RBsize].toarray(),  5e-4, 1000, 'R')
    if not np.isnan(condR):
        M[NT - RBsize:NT, NT - RBsize:NT] -= SigRBR
        GammaR = 1j * (SigRBR - SigRBR.conj().T)
        SigLBR = 1j * fR * GammaR
        SigGBR = 1j * (fR - 1) * GammaR
        SL[NT - RBsize:NT, NT - RBsize:NT] += SigLBR
        SG[NT - RBsize:NT, NT - RBsize:NT] += SigGBR

    GR_full = np.linalg.inv(M.toarray())
    GL_full = GR_full @ SL @ GR_full.T.conj()
    GG_full = GR_full @ SG @ GR_full.T.conj()

    # Validation of rgf green's function with full green's function
    # Use the following code to validate the results: use mat_assemble to assemble the 3D matrix into a 2D matrix
    # and then use np.allclose to compare the two matrices

    GL_2D = mat_assembly_fullG(GL_3D_E[0],
                               GLnn1_3D_E[0],
                               block_starts.copy() + 1,
                               block_ends.copy() + 1,
                               format='sparse',
                               type='L')
    GG_2D = mat_assembly_fullG(GG_3D_E[0],
                               GGnn1_3D_E[0],
                               block_starts.copy() + 1,
                               block_ends.copy() + 1,
                               format='sparse',
                               type='G')
    GR_2D = mat_assembly_fullG(GR_3D_E[0],
                               GRnn1_3D_E[0],
                               block_starts.copy() + 1,
                               block_ends.copy() + 1,
                               format='sparse',
                               type='R')

    np.testing.assert_allclose(GL_full[n:2 * n, :3 * n], GL_2D[n:2 * n, :3 * n].toarray(), rtol=1e-6, atol=1e-6)
    np.testing.assert_allclose(GR_full[n:2 * n, :3 * n], GR_2D[n:2 * n, :3 * n].toarray(), rtol=1e-6, atol=1e-6)
    np.testing.assert_allclose(GG_full[n:2 * n, :3 * n], GG_2D[n:2 * n, :3 * n].toarray(), rtol=1e-6, atol=1e-6)<|MERGE_RESOLUTION|>--- conflicted
+++ resolved
@@ -207,11 +207,6 @@
             SigGB[IB, 0:NI, 0:NI] = M_r \
                                 @ gG[IB+1, 0:NP, 0:NP] \
                                 @ M_r.T.conj() \
-<<<<<<< HEAD
-                                - (AG - AG.T.conj())) \
-                                @ gR[IB, 0:NI, 0:NI].T.conj() # Confused about the AG.
-
-=======
                                 - (AG - AG.T.conj())
 
             gG[IB, 0:NI, 0:NI] = gR[IB, 0:NI, 0:NI] \
@@ -219,7 +214,6 @@
                                  + SigGB[IB, 0:NI, 0:NI]) \
                                  @ gR[IB, 0:NI, 0:NI].T.conj() # Confused about the AG. 
         
->>>>>>> c88ba4b9
         #Second step of iteration
         GR[0, :NI, :NI] = gR[0, :NI, :NI]
         GRnn1[0, :NI, :NP] = -GR[0, :NI, :NI] @ M[Bmin[0]:Bmax[0] + 1, Bmin[1]:Bmax[1] + 1].toarray() @ gR[1, :NP, :NP]
@@ -232,14 +226,10 @@
         GG[0, :NI, :NI] = gG[0, :NI, :NI]
         GGnn1[0, :NI, :NP] = GR[0, :NI, :NI] @ SigG[Bmin[0]:Bmax[0]+1, Bmin[1]:Bmax[1]+1].toarray() @ gR[1, :NP, :NP].T.conj() \
                     - GR[0,:NI,:NI] @ M[Bmin[0]:Bmax[0]+1, Bmin[1]:Bmax[1]+1].toarray() @ gG[1, :NP, :NP] \
-<<<<<<< HEAD
-                    - GG[0,:NI,:NI] @ M[Bmin[1]:Bmax[1]+1, Bmin[0]:Bmax[0]+1].toarray().T.conj() @ gR[1, :NP, :NP].T.conj()
-=======
                     - GG[0,:NI,:NI] @ M[Bmin[1]:Bmax[1]+1, Bmin[0]:Bmax[0]+1].toarray().T.conj() @ gR[1, :NP, :NP].T.conj() 
         
         idE[0] = np.real(np.trace(SigGB[0, :NI, :NI] @ GL[0, :NI, :NI] - GG[0, :NI, :NI] @ SigLB[0, :NI, :NI]))
 
->>>>>>> c88ba4b9
         for IB in range(1, NB):
 
             NM = Bmax[IB - 1] - Bmin[IB - 1] + 1
@@ -341,12 +331,8 @@
                                         @ gG[IB+1, 0:NP, 0:NP] \
                                         - GG[IB, 0:NI, 0:NI] \
                                         @ M_d.T.conj() \
-<<<<<<< HEAD
-                                        @ gR[IB+1, 0:NP, 0:NP].T.conj()
-=======
                                         @ gR[IB+1, 0:NP, 0:NP].T.conj()   
                 idE[IB] = np.real(np.trace(SigGB[IB, :NI, :NI] @ GL[IB, :NI, :NI] - GG[IB, :NI, :NI] @ SigLB[IB, :NI, :NI]))    
->>>>>>> c88ba4b9
         for IB in range(NB):
            
             NI = Bmax[IB] - Bmin[IB] + 1
@@ -357,28 +343,17 @@
             nE[IB] = -1j * np.trace(GL[IB, :, :])
             nP[IB] = 1j * np.trace(GG[IB, :, :])
 
-<<<<<<< HEAD
-            if IB < NB - 1:
-                idE[IB] = -2 * np.trace(
-                    np.real(H[Bmin[IB + 1]:Bmax[IB + 1] + 1, Bmin[IB]:Bmax[IB] + 1].toarray() @ GLnn1[IB, 0:NI, 0:NP]))
-=======
             if IB < NB-1:
                 NP = Bmax[IB+1] - Bmin[IB+1] + 1
                 #idE[IB] = -2 * np.trace(np.real(H[Bmin[IB+1]:Bmax[IB+1]+1, Bmin[IB]:Bmax[IB]+1].toarray() @ GLnn1[IB, 0:NI, 0:NP]))
->>>>>>> c88ba4b9
                 GRnn1[IB, :, :] *= factor
                 GLnn1[IB, :, :] *= factor
                 GGnn1[IB, :, :] *= factor
 
-<<<<<<< HEAD
-        idE[NB - 1] = idE[NB - 2]
-
-=======
         
         #idE[NB - 1] = idE[NB - 2]
         idE[NB-1] = np.real(np.trace(SigGBR @ GL[NB-1, :NI, :NI] - GG[NB-1, :NI, :NI] @ SigLBR))
     
->>>>>>> c88ba4b9
     return 0
 
 
