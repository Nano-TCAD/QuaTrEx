"""
Example a sc-GW iteration with MPI+CUDA.
With transposition through network.
Applied to a (8-0)-CNT and 7 AGNR 
See the different GW step folders for more explanations.
"""
import sys
import numpy as np
import numpy.typing as npt
import os
import argparse
import pickle
import mpi4py
from scipy import sparse
import time
mpi4py.rc.initialize = False  # do not initialize MPI automatically
mpi4py.rc.finalize = False    # do not finalize MPI automatically
from mpi4py import MPI

main_path = os.path.abspath(os.path.dirname(__file__))
parent_path = os.path.abspath(os.path.join(main_path, ".."))
sys.path.append(parent_path)

from bandstructure.calc_band_edge import get_band_edge_mpi
from GW.polarization.kernel import g2p_cpu
from GW.selfenergy.kernel import gw2s_cpu
from GW.gold_solution import read_solution
from GW.screenedinteraction.kernel import p2w_cpu
from GW.coulomb_matrix.read_coulomb_matrix import load_V
from GreensFunction import calc_GF_pool
from OMEN_structure_matrices import OMENHamClass
from OMEN_structure_matrices.construct_CM import construct_coulomb_matrix
from utils import change_format
from utils import utils_gpu
from utils.bsr import bsr_matrix

if utils_gpu.gpu_avail():
    from GW.polarization.kernel import g2p_gpu
    from GW.selfenergy.kernel import gw2s_gpu

if __name__ == "__main__":
    MPI.Init_thread(required=MPI.THREAD_FUNNELED)
    comm = MPI.COMM_WORLD
    size = comm.Get_size()
    rank = comm.Get_rank()
    name = MPI.Get_processor_name()

    # assume every rank has enough memory to read the initial data
    # path to solution
    scratch_path = "/usr/scratch/mont-fort17/dleonard/IEDM/"
    # scratch_path = "/scratch/aziogas/IEDM/"
    solution_path = os.path.join(scratch_path, "GNR_pd")
    solution_path_gw = os.path.join(solution_path, "data_GPWS_IEDM_GNR_04V.mat")
    solution_path_gw2 = os.path.join(solution_path, "data_GPWS_IEDM_it2_GNR_04V.mat")
    solution_path_vh = os.path.join(solution_path, "data_Vh_IEDM_GNR_0v.mat")
    hamiltonian_path = solution_path
    parser = argparse.ArgumentParser(
        description="Example of the first GW iteration with MPI+CUDA"
    )
    parser.add_argument("-fvh", "--file_vh", default=solution_path_vh, required=False)
    parser.add_argument("-fpw", "--file_gw", default=solution_path_gw, required=False)
    parser.add_argument("-fhm", "--file_hm", default=hamiltonian_path, required=False)
    # change manually the used implementation inside the code
    parser.add_argument("-t", "--type", default="cpu",
                    choices=["cpu", "gpu"], required=False)
    parser.add_argument("-nt", "--net_transpose", default=False,
                    type=bool, required=False)
    # parser.add_argument("-p", "--pool", default=True, type=bool, required=False)
    parser.add_argument('--pool', action='store_true', help='If True, use thread-pool')
    parser.add_argument('--no-pool', dest='pool', action='store_false')
    parser.set_defaults(pool=True)
    parser.add_argument('--block-inv', action='store_true', help='If True, use block inversion in Beyn')
    parser.add_argument('--no-block-inv', dest='block-inv', action='store_false')
    parser.set_defaults(block_inv=False)
    parser.add_argument('--bsr', action='store_true', help='If True, use bsr format for W')
    parser.add_argument('--no-bsr', dest='bsr', action='store_false')
    parser.set_defaults(bsr=False)
    parser.add_argument('--validate-bsr', action='store_true', help='If True, validate W with BSR')
    parser.add_argument('--no-validate-bsr', dest='validate-bsr', action='store_false')
    parser.set_defaults(validate_bsr=False)
    parser.add_argument('--dace', action='store_true', help='If True, use dace for Beyn')
    parser.add_argument('--no-dace', dest='dace', action='store_false')
    parser.set_defaults(dace=False)
    parser.add_argument('--validate-dace', action='store_true', help='If True, validate DaCe')
    parser.add_argument('--no-validate-dace', dest='validate-dace', action='store_false')
    parser.set_defaults(validate_dace=False)
    args = parser.parse_args()
    # check if gpu is available
    if args.type in ("gpu"):
        if not utils_gpu.gpu_avail():
            print("No gpu available")
            sys.exit(1)
    # print chosen implementation
    print(f"Using {args.type} implementation")


    if args.dace:
        import dace
        from dace.sdfg import utils
        if rank == 0:
            print("Using dace for Beyn")
            from OBC.beyn_dace import contour_integral_dace, contour_integral_block_dace, sort_k_dace
            from dace.transformation.auto.auto_optimize import auto_optimize
            ci_sdfg = contour_integral_dace.to_sdfg(simplify=True)
            auto_optimize(ci_sdfg, dace.DeviceType.CPU, thread_safe=True)
            # ci_func = ci_sdfg.compile()
            ci_block_sdfg = contour_integral_block_dace.to_sdfg(simplify=True)
            auto_optimize(ci_block_sdfg, dace.DeviceType.CPU, thread_safe=True)
            # ci_block_func = ci_block_sdfg.compile()
            sk_sdfg = sort_k_dace.to_sdfg(simplify=True)
            auto_optimize(sk_sdfg, dace.DeviceType.CPU, thread_safe=True)
            # sk_func = sk_sdfg.compile()
        else:
            ci_sdfg, ci_block_sdfg, sk_sdfg = None, None, None
        comm.Barrier()
        import OBC.beyn_globals as bg
        bg.contour_integral = utils.distributed_compile(ci_sdfg, comm)
        bg.contour_integral_block = utils.distributed_compile(ci_block_sdfg, comm)
        bg.sort_k = utils.distributed_compile(sk_sdfg, comm)
        comm.Barrier()

    # create hamiltonian object
    # one orbital on C atoms, two same types
    no_orb = np.array([3, 3, 3])
    Vappl = 0.4
    energy = np.linspace(-8, 12.0, 12001, endpoint = True, dtype = float) # Energy Vector
    Idx_e = np.arange(energy.shape[0]) # Energy Index Vector
    hamiltonian_obj = OMENHamClass.Hamiltonian(args.file_hm, no_orb, Vappl = Vappl, rank = rank)
    serial_ham = pickle.dumps(hamiltonian_obj)
    broadcasted_ham = comm.bcast(serial_ham, root=0)
    hamiltonian_obj = pickle.loads(broadcasted_ham)
    # Extract neighbor indices
    rows = hamiltonian_obj.rows
    columns = hamiltonian_obj.columns

    # hamiltonian object has 1-based indexing
    bmax = hamiltonian_obj.Bmax - 1
    bmin = hamiltonian_obj.Bmin - 1

    ij2ji:      npt.NDArray[np.int32]   = change_format.find_idx_transposed(rows, columns)
    denergy:    npt.NDArray[np.double]  = energy[1] - energy[0]
    ne:         np.int32                = np.int32(energy.shape[0])
    no:         np.int32                = np.int32(columns.shape[0])
    pre_factor: np.complex128           = -1.0j * denergy / (np.pi)
    nao:        np.int64                = np.max(bmax) + 1

    data_shape = np.array([rows.shape[0], energy.shape[0]], dtype=np.int32)

    map_diag, map_upper, map_lower = change_format.map_block2sparse_alt(rows, columns,
                                                                    bmax, bmin)

    # number of blocks
    nb = hamiltonian_obj.Bmin.shape[0]
    nbc = 2
    bmax_mm = bmax[nbc-1:nb:nbc]
    bmin_mm = bmin[0:nb:nbc]

    map_diag_mm, map_upper_mm, map_lower_mm = change_format.map_block2sparse_alt(rows, columns, bmax_mm, bmin_mm)

    if rank == 0:
        # print size of data
        print(f"#Energy: {data_shape[1]} #nnz: {data_shape[0]}")


    # computation parameters----------------------------------------------------
    # set number of threads for the p2w step
    w_mkl_threads = 2
    w_worker_threads = 12
    # set number of threads for the h2g step
    gf_mkl_threads = 1
    gf_worker_threads = 8

    # physical parameter -----------

    # Fermi Level of Left Contact
    energy_fl = 1.0
    # Fermi Level of Right Contact
    energy_fr = energy_fl - Vappl
    # Temperature in Kelvin
    temp = 300
    # relative permittivity
    epsR = 5.0
    # DFT Conduction Band Minimum
    ECmin = 1.0133

    # Phyiscal Constants -----------

    e   = 1.6022e-19
    eps0 = 8.854e-12
    hbar = 1.0546e-34

    # Fermi Level to Band Edge Difference
    dEfL_EC = energy_fl - ECmin
    dEfR_EC = energy_fr - ECmin

    # create the corresponding factor to mask 
    # number of points to smooth the edges of the Green's Function
    dnp = 50
    factor_w = np.ones(ne)
    factor_w[ne-dnp-1:ne] = (np.cos(np.pi*np.linspace(0, 1, dnp+1)) + 1)/2
    #factor_w[np.where(np.invert(w_mask))[0]] = 0.0

    # create factor for the Green's Function
    factor_g = np.ones(ne)
    factor_g[ne-dnp-1:ne] = (np.cos(np.pi*np.linspace(0, 1, dnp+1)) + 1)/2
    factor_g[0:dnp+1] = (np.cos(np.pi*np.linspace(1, 0, dnp+1)) + 1)/2

    vh = construct_coulomb_matrix(hamiltonian_obj, epsR, eps0, e)
    if args.bsr:
        w_bsize = vh.shape[0] // hamiltonian_obj.Bmin.shape[0]
        vh = bsr_matrix(vh.tobsr(blocksize=(w_bsize, w_bsize)))

     # calculation of data distribution per rank---------------------------------

    # split nnz/energy per rank
    data_per_rank = data_shape // size

    # create array with energy size distribution
    count = np.repeat(data_per_rank.reshape(-1, 1), size, axis=1)
    count[:, size-1] += data_shape % size

    # displacements in nnz/energy
    disp = data_per_rank.reshape(-1, 1) * np.arange(size)

    # slice energy vector
    energy_loc = energy[disp[1, rank]:disp[1, rank] + count[1, rank]]
    Idx_e_loc = Idx_e[disp[1, rank]:disp[1, rank] + count[1, rank]]

    # split up the factor between the ranks
    factor_w_loc = factor_w[disp[1, rank]:disp[1, rank] + count[1, rank]]
    factor_g_loc = factor_g[disp[1, rank]:disp[1, rank] + count[1, rank]]

    # print rank distribution
    print(
    f"Rank: {rank} #Energy/rank: {count[1,rank]} #nnz/rank: {count[0,rank]}", 
    name)

    # adding checks
    assert energy_loc.size == count[1,rank]

    # create needed data types--------------------------------------------------

    # arrays filled with complex doubles
    BASE_TYPE = MPI.Datatype(MPI.DOUBLE_COMPLEX)
    base_size = np.dtype(np.complex128).itemsize

    # column type of orginal matrix
    COLUMN = BASE_TYPE.Create_vector(data_shape[0], 1, data_shape[1])
    COLUMN_RIZ = COLUMN.Create_resized(0, base_size)
    MPI.Datatype.Commit(COLUMN_RIZ)
    MPI.Datatype.Commit(COLUMN)

    # row type of original transposed matrix
    ROW = BASE_TYPE.Create_vector(data_shape[1], 1, data_shape[0])
    ROW_RIZ = ROW.Create_resized(0, base_size)
    MPI.Datatype.Commit(ROW_RIZ)
    MPI.Datatype.Commit(ROW)

    # send type g2p
    # column type of split up in nnz
    G2P_S = BASE_TYPE.Create_vector(count[1, rank], 1, data_shape[0])
    G2P_S_RIZ = G2P_S.Create_resized(0, base_size)
    MPI.Datatype.Commit(G2P_S)
    MPI.Datatype.Commit(G2P_S_RIZ)

    # receive types g2p
    # vector of size of #ranks
    # multi column data type for every rank size #energy not divisible
    G2P_R = np.array([BASE_TYPE.Create_vector(
        count[0, rank], count[1, i], data_shape[1]) for i in range(size)])
    G2P_R_RIZ = np.empty_like(G2P_R)
    for i in range(size):
        G2P_R_RIZ[i] = G2P_R[i].Create_resized(0, base_size)
        MPI.Datatype.Commit(G2P_R[i])
        MPI.Datatype.Commit(G2P_R_RIZ[i])

    # send type p2g
    # column type of split up in energy
    P2G_S = BASE_TYPE.Create_vector(count[0, rank], 1, data_shape[1])
    P2G_S_RIZ = P2G_S.Create_resized(0, base_size)
    MPI.Datatype.Commit(P2G_S)
    MPI.Datatype.Commit(P2G_S_RIZ)

    # receive types p2g
    # vector of size of #ranks
    # multi column data type for every rank size #nnz not divisible
    P2G_R = np.array([BASE_TYPE.Create_vector(
        count[1, rank], count[0, i], data_shape[0]) for i in range(size)])
    P2G_R_RIZ = np.empty_like(P2G_R)
    for i in range(size):
        P2G_R_RIZ[i] = P2G_R[i].Create_resized(0, base_size)
        MPI.Datatype.Commit(P2G_R[i])
        MPI.Datatype.Commit(P2G_R_RIZ[i])


    # define helper communication functions-------------------------------------
    # captures all variables from the outside (comm/count/disp/rank/size/types)

    def scatter_master(inp: npt.NDArray[np.complex128],
                       outp: npt.NDArray[np.complex128],
                       transpose_net: bool = False):
        if transpose_net:
            comm.Scatterv([inp, count[1, :], disp[1, :], COLUMN_RIZ], outp, root=0)
        else:
            if rank == 0:
                inp_transposed = np.copy(inp.T, order="C")
            else:
                inp_transposed = None
            comm.Scatterv([inp_transposed, count[1, :]*data_shape[0], disp[1, :]*data_shape[0], BASE_TYPE], outp, root=0)

    def gather_master(inp: npt.NDArray[np.complex128],
                      outp: npt.NDArray[np.complex128],
                      transpose_net: bool = False):
        if transpose_net:
            comm.Gatherv(inp, [outp, count[1, :], disp[1, :], COLUMN_RIZ], root=0)
        else:
            if rank == 0:
                out_transposed = np.copy(outp.T, order="C")
            else:
                out_transposed = None
            comm.Gatherv(inp, [out_transposed, count[1, :]*data_shape[0], disp[1, :]*data_shape[0], BASE_TYPE], root=0)
            if rank == 0:
                outp[:,:] = out_transposed.T
    
    def alltoall_g2p(inp: npt.NDArray[np.complex128],
                     outp: npt.NDArray[np.complex128],
                     transpose_net: bool = False):
        if transpose_net:
            comm.Alltoallw(
            [inp, count[0, :], disp[0, :]*base_size, np.repeat(G2P_S_RIZ, size)],
            [outp, np.repeat([1], size), disp[1, :]*base_size, G2P_R_RIZ])
        else:
            inp_transposed = np.copy(inp.T, order="C")
            comm.Alltoallw(
            [inp_transposed, count[0,:]*count[1, rank], disp[0, :]*count[1, rank]*base_size, np.repeat(BASE_TYPE, size)],
            [outp, np.repeat([1], size), disp[1, :]*base_size, G2P_R_RIZ])

    def alltoall_p2g(inp: npt.NDArray[np.complex128],
                     outp: npt.NDArray[np.complex128],
                     transpose_net: bool = False):
        if transpose_net:
            comm.Alltoallw(
            [inp, count[1, :], disp[1, :]*base_size, np.repeat(P2G_S_RIZ, size)],
            [outp, np.repeat([1], size), disp[0, :]*base_size, P2G_R_RIZ])
        else:
            inp_transposed = np.copy(inp.T, order="C")
            comm.Alltoallw(
            [inp_transposed, count[1,:]*count[0, rank], disp[1, :]*count[0, rank]*base_size, np.repeat(BASE_TYPE, size)],
            [outp, np.repeat([1], size), disp[0, :]*base_size, P2G_R_RIZ])



    # initialize self energy----------------------------------------------------
    sg_h2g = np.zeros((count[1,rank], no), dtype=np.complex128)
    sl_h2g = np.zeros((count[1,rank], no), dtype=np.complex128)
    sr_h2g = np.zeros((count[1,rank], no), dtype=np.complex128)

    # initialize Green's function------------------------------------------------
    gg_h2g = np.zeros((count[1,rank], no), dtype=np.complex128)
    gl_h2g = np.zeros((count[1,rank], no), dtype=np.complex128)
    gr_h2g = np.zeros((count[1,rank], no), dtype=np.complex128)

    # initialize Screened interaction-------------------------------------------
    wg_p2w = np.zeros((count[1,rank], no), dtype=np.complex128)
    wl_p2w = np.zeros((count[1,rank], no), dtype=np.complex128)
    wr_p2w = np.zeros((count[1,rank], no), dtype=np.complex128)

    # initialize memory factors for Self-Energy, Green's Function and Screened interaction
    mem_s = 0.75
    mem_g = 0.0
    mem_w = 0.75
    # max number of iterations

<<<<<<< HEAD
    max_iter = 200
=======
    max_iter = 5
>>>>>>> 77b86212
    ECmin_vec = np.concatenate((np.array([ECmin]), np.zeros(max_iter)))
    EFL_vec = np.concatenate((np.array([energy_fl]), np.zeros(max_iter)))
    EFR_vec = np.concatenate((np.array([energy_fr]), np.zeros(max_iter)))

    # Communication buffers
    # G2P
    gg_g2p = np.empty((count[0, rank], data_shape[1]),
                    dtype=np.complex128, order="C")
    gl_g2p = np.empty((count[0, rank], data_shape[1]),
                    dtype=np.complex128, order="C")
    gr_g2p = np.empty((count[0, rank], data_shape[1]),
                    dtype=np.complex128, order="C")
    gl_transposed_g2p = np.empty((count[0, rank], data_shape[1]),
                    dtype=np.complex128, order="C")
    # P2W
    pg_p2w = np.empty((count[1, rank], data_shape[0]),
                    dtype=np.complex128, order="C")
    pl_p2w = np.empty((count[1, rank], data_shape[0]),
                    dtype=np.complex128, order="C")
    pr_p2w = np.empty((count[1, rank], data_shape[0]),
                    dtype=np.complex128, order="C")
    # GW2S
    # wg_gw2s = np.empty((count[0, rank], data_shape[1]),
    #                 dtype=np.complex128, order="C")
    # wl_gw2s = np.empty((count[0, rank], data_shape[1]),
    #                 dtype=np.complex128, order="C")
    # wr_gw2s = np.empty((count[0, rank], data_shape[1]),
    #                 dtype=np.complex128, order="C")
    # wg_transposed_gw2s = np.empty((count[0, rank], data_shape[1]),
    #                 dtype=np.complex128, order="C")
    wg_gw2s = gg_g2p
    wl_gw2s = gl_g2p
    wr_gw2s = gr_g2p
    wg_transposed_gw2s = gl_transposed_g2p
    wl_transposed_gw2s = np.empty((count[0, rank], data_shape[1]),
                    dtype=np.complex128, order="C")
    # H2G
    # sg_h2g_buf = np.empty((count[1, rank], data_shape[0]),
    #                 dtype=np.complex128, order="C")
    # sl_h2g_buf = np.empty((count[1, rank], data_shape[0]),
    #                 dtype=np.complex128, order="C")
    # sr_h2g_buf = np.empty((count[1, rank], data_shape[0]),
    #                 dtype=np.complex128, order="C")
    sg_h2g_buf = pg_p2w
    sl_h2g_buf = pl_p2w
    sr_h2g_buf = pr_p2w

    comm.Barrier()

    if rank == 0:
        time_start = -time.perf_counter()
    # output folder
    folder = '/results/GNR_biased_SC/'
    for iter_num in range(max_iter):

        comm.Barrier()

        if rank == 0:
            iter_time = -time.perf_counter()
            pre_gf_time = -time.perf_counter()
            print(f"Iteration {iter_num+1} of {max_iter}:", flush=True)

        # initialize observables----------------------------------------------------
        # density of states
        dos = np.zeros(shape=(ne,nb), dtype = np.complex128)
        dosw = np.zeros(shape=(ne,nb//nbc), dtype = np.complex128)

        # occupied states/unoccupied states
        nE = np.zeros(shape=(ne,nb), dtype = np.complex128)
        nP = np.zeros(shape=(ne,nb), dtype = np.complex128)

        # occupied screening/unoccupied screening
        nEw = np.zeros(shape=(ne,nb//nbc), dtype = np.complex128)
        nPw = np.zeros(shape=(ne,nb//nbc), dtype = np.complex128)

        # current per energy
        ide = np.zeros(shape=(ne,nb), dtype = np.complex128)

        # transform from 2D format to list/vector of sparse arrays format-----------
        sg_h2g_vec = change_format.sparse2vecsparse_v2(sg_h2g, rows, columns, nao)
        sl_h2g_vec = change_format.sparse2vecsparse_v2(sl_h2g, rows, columns, nao)
        sr_h2g_vec = change_format.sparse2vecsparse_v2(sr_h2g, rows, columns, nao)

        
        # Adjusting Fermi Levels of both contacts to the current iteration band minima
        sr_ephn_h2g_vec = change_format.sparse2vecsparse_v2(np.zeros((count[1,rank], no), dtype=np.complex128), rows, columns, nao)

        comm.Barrier()

        if rank == 0:
            pre_gf_time += time.perf_counter()
            print(f"    Pre-GF time: {pre_gf_time:.3f} s", flush=True)
            gf_time = -time.perf_counter()

        # calculate the green's function at every rank------------------------------
        if args.pool:
            gr_diag, gr_upper, gl_diag, gl_upper, gg_diag, gg_upper = calc_GF_pool.calc_GF_pool_mpi(
                                                                hamiltonian_obj,
                                                                energy_loc,
                                                                sr_h2g_vec,
                                                                sl_h2g_vec,
                                                                sg_h2g_vec,
                                                                energy_fl,
                                                                energy_fr,
                                                                temp,
                                                                dos[disp[1, rank]:disp[1, rank] + count[1, rank]],
                                                                nE[disp[1, rank]:disp[1, rank] + count[1, rank]],
                                                                nP[disp[1, rank]:disp[1, rank] + count[1, rank]],
                                                                ide[disp[1, rank]:disp[1, rank] + count[1, rank]],
                                                                factor_g_loc,
                                                                comm,
                                                                rank,
                                                                size,
                                                                homogenize = False,
                                                                mkl_threads = gf_mkl_threads,
                                                                worker_num = gf_worker_threads,
                                                                block_inv = args.block_inv,
                                                                use_dace=args.dace,
                                                                validate_dace=args.validate_dace,
                                                            )
        else:
            gr_diag, gr_upper, gl_diag, gl_upper, gg_diag, gg_upper = calc_GF_pool.calc_GF_mpi(
                                                                hamiltonian_obj,   
                                                                energy_loc,
                                                                sr_h2g_vec,
                                                                sl_h2g_vec,
                                                                sg_h2g_vec,
                                                                energy_fl,
                                                                energy_fr,
                                                                temp,
                                                                dos[disp[1, rank]:disp[1, rank] + count[1, rank]],
                                                                nE[disp[1, rank]:disp[1, rank] + count[1, rank]],
                                                                nP[disp[1, rank]:disp[1, rank] + count[1, rank]],
                                                                ide[disp[1, rank]:disp[1, rank] + count[1, rank]],
                                                                factor_g_loc,
                                                                comm,
                                                                rank,
                                                                size,
                                                                gf_mkl_threads,
                                                                1,
                                                                block_inv = args.block_inv,
                                                                use_dace=args.dace,
                                                                validate_dace=args.validate_dace
                                                            )
        
        comm.Barrier()

        if rank == 0:
            gf_time += time.perf_counter()
            print(f"    GF time: {gf_time:.3f} s", flush=True)
            pre_comm0_time = -time.perf_counter()
            
        ECmin_vec[iter_num+1] = get_band_edge_mpi(ECmin_vec[iter_num], energy, hamiltonian_obj.Overlap['H_4'], hamiltonian_obj.Hamiltonian['H_4'], sr_h2g_vec, sr_ephn_h2g_vec, rows, columns, bmin, bmax, comm, rank, size, count, disp, side = 'left')

        energy_fl = ECmin_vec[iter_num+1] + dEfL_EC
        energy_fr = ECmin_vec[iter_num+1] + dEfR_EC

        EFL_vec[iter_num+1] = energy_fl
        EFR_vec[iter_num+1] = energy_fr
        # lower diagonal blocks from physics identity
        gg_lower = -gg_upper.conjugate().transpose((0,1,3,2))
        gl_lower = -gl_upper.conjugate().transpose((0,1,3,2))
        gr_lower = gr_upper.transpose((0,1,3,2))
        if iter_num == 0:
            gg_h2g = change_format.block2sparse_energy_alt(map_diag, map_upper,
                                                            map_lower, gg_diag, gg_upper,
                                                            gg_lower, no, count[1,rank],
                                                            energy_contiguous=False)
            gl_h2g = change_format.block2sparse_energy_alt(map_diag, map_upper,
                                                            map_lower, gl_diag, gl_upper,
                                                            gl_lower, no, count[1,rank],
                                                            energy_contiguous=False)
            gr_h2g = change_format.block2sparse_energy_alt(map_diag, map_upper,
                                                            map_lower, gr_diag, gr_upper,
                                                            gr_lower, no, count[1,rank],
                                                            energy_contiguous=False)
        else:   
            # add new contribution to the Green's function
            gg_h2g = (1.0 - mem_g) * change_format.block2sparse_energy_alt(map_diag, map_upper,
                                                            map_lower, gg_diag, gg_upper,
                                                            gg_lower, no, count[1,rank],
                                                            energy_contiguous=False) + mem_g * gg_h2g
            gl_h2g = (1.0 - mem_g) * change_format.block2sparse_energy_alt(map_diag, map_upper,
                                                            map_lower, gl_diag, gl_upper,
                                                            gl_lower, no, count[1,rank],
                                                            energy_contiguous=False) + mem_g * gl_h2g
            gr_h2g = (1.0 - mem_g) * change_format.block2sparse_energy_alt(map_diag, map_upper,
                                                            map_lower, gr_diag, gr_upper,
                                                            gr_lower, no, count[1,rank],
                                                            energy_contiguous=False) + mem_g * gr_h2g
        # calculate the transposed
        gl_transposed_h2g = np.copy(gl_h2g[:,ij2ji], order="C")
        # # create local buffers
        # gg_g2p = np.empty((count[0, rank], data_shape[1]),
        #                 dtype=np.complex128, order="C")
        # gl_g2p = np.empty((count[0, rank], data_shape[1]),
        #                 dtype=np.complex128, order="C")
        # gr_g2p = np.empty((count[0, rank], data_shape[1]),
        #                 dtype=np.complex128, order="C")
        # gl_transposed_g2p = np.empty((count[0, rank], data_shape[1]),
        #                 dtype=np.complex128, order="C")
        
        comm.Barrier()

        if rank == 0:
            pre_comm0_time += time.perf_counter()
            print(f"    Pre-Comm-0 time: {pre_comm0_time:.3f} s", flush=True)
            comm0_time = -time.perf_counter()

        # use of all to all w since not divisible
        alltoall_g2p(gg_h2g, gg_g2p, transpose_net=args.net_transpose)
        alltoall_g2p(gl_h2g, gl_g2p, transpose_net=args.net_transpose)
        alltoall_g2p(gr_h2g, gr_g2p, transpose_net=args.net_transpose)
        alltoall_g2p(gl_transposed_h2g, gl_transposed_g2p, transpose_net=args.net_transpose)

        comm.Barrier()

        if rank == 0:
            comm0_time += time.perf_counter()
            print(f"    Comm-0 time: {comm0_time:.3f} s", flush=True)
            g2p_time = -time.perf_counter()

        # calculate the polarization at every rank----------------------------------
        if args.type in ("gpu"):
            pg_g2p, pl_g2p, pr_g2p = g2p_gpu.g2p_fft_mpi_gpu(
                                                pre_factor,
                                                gg_g2p,
                                                gl_g2p,
                                                gr_g2p,
                                                gl_transposed_g2p)
        elif args.type in ("cpu"):
            pg_g2p, pl_g2p, pr_g2p = g2p_cpu.g2p_fft_mpi_cpu_inlined(
                                                pre_factor,
                                                gg_g2p,
                                                gl_g2p,
                                                gr_g2p,
                                                gl_transposed_g2p)
        else:
            raise ValueError("Argument error, input type not possible")

        comm.Barrier()

        if rank == 0:
            g2p_time += time.perf_counter()
            print(f"    G2P time: {g2p_time:.3f} s", flush=True)
            pre_comm1_time = -time.perf_counter()

        # distribute polarization function according to p2w step--------------------

        # # create local buffers
        # pg_p2w = np.empty((count[1, rank], data_shape[0]),
        #                 dtype=np.complex128, order="C")
        # pl_p2w = np.empty((count[1, rank], data_shape[0]),
        #                 dtype=np.complex128, order="C")
        # pr_p2w = np.empty((count[1, rank], data_shape[0]),
        #                 dtype=np.complex128, order="C")

        comm.Barrier()

        if rank == 0:
            pre_comm1_time += time.perf_counter()
            print(f"    Pre-Comm-1 time: {pre_comm1_time:.3f} s", flush=True)
            comm1_time = -time.perf_counter()

        # use of all to all w since not divisible
        alltoall_p2g(pg_g2p, pg_p2w, transpose_net=args.net_transpose)
        alltoall_p2g(pl_g2p, pl_p2w, transpose_net=args.net_transpose)
        alltoall_p2g(pr_g2p, pr_p2w, transpose_net=args.net_transpose)

        comm.Barrier()

        if rank == 0:
            comm1_time += time.perf_counter()
            print(f"    Comm-1 time: {comm1_time:.3f} s", flush=True)
            p2w_time = -time.perf_counter()

        if args.bsr:

            # transform from 2D format to list/vector of sparse arrays format-----------
            pg_p2w_vec = change_format.sparse2vecbsr_v2(pg_p2w, rows, columns, nao, w_bsize)
            pl_p2w_vec = change_format.sparse2vecbsr_v2(pl_p2w, rows, columns, nao, w_bsize)
            pr_p2w_vec = change_format.sparse2vecbsr_v2(pr_p2w, rows, columns, nao, w_bsize)

            # calculate the screened interaction on every rank--------------------------
            if args.pool:
                wg_diag_bsr, wg_upper_bsr, wl_diag_bsr, wl_upper_bsr, wr_diag_bsr, wr_upper_bsr, nb_mm, lb_max_mm = p2w_cpu.p2w_pool_mpi_cpu(
                                                                                                    hamiltonian_obj, energy_loc,
                                                                                                    pg_p2w_vec, pl_p2w_vec,
                                                                                                    pr_p2w_vec, vh, dosw[disp[1, rank]:disp[1, rank] + count[1, rank]],
                                                                                                    nEw[disp[1, rank]:disp[1, rank] + count[1, rank]], nPw[disp[1, rank]:disp[1, rank] + count[1, rank]],
                                                                                                    Idx_e_loc,   
                                                                                                    factor_w_loc,
                                                                                                    comm,
                                                                                                    rank,
                                                                                                    size,
                                                                                                    w_mkl_threads,
                                                                                                    w_worker_threads,
                                                                                                    block_inv=args.block_inv,
                                                                                                    use_dace=args.dace,
                                                                                                    validate_dace=args.validate_dace)
            else:
                wg_diag_bsr, wg_upper_bsr, wl_diag_bsr, wl_upper_bsr, wr_diag_bsr, wr_upper_bsr, nb_mm, lb_max_mm = p2w_cpu.p2w_mpi_cpu(
                                                                                                    hamiltonian_obj, energy_loc,
                                                                                                    pg_p2w_vec, pl_p2w_vec,
                                                                                                    pr_p2w_vec, vh, dosw[disp[1, rank]:disp[1, rank] + count[1, rank]],  
                                                                                                    nEw[disp[1, rank]:disp[1, rank] + count[1, rank]], nPw[disp[1, rank]:disp[1, rank] + count[1, rank]],    
                                                                                                    factor_w_loc,
                                                                                                    comm,
                                                                                                    rank,
                                                                                                    size,
                                                                                                    w_mkl_threads,
                                                                                                    block_inv=args.block_inv,
                                                                                                    use_dace=args.dace,
                                                                                                    validate_dace=args.validate_dace)
        
        if not args.bsr or (args.bsr and args.validate_bsr):

            # transform from 2D format to list/vector of sparse arrays format-----------
            pg_p2w_vec = change_format.sparse2vecsparse_v2(pg_p2w, rows, columns, nao)
            pl_p2w_vec = change_format.sparse2vecsparse_v2(pl_p2w, rows, columns, nao)
            pr_p2w_vec = change_format.sparse2vecsparse_v2(pr_p2w, rows, columns, nao)


            # calculate the screened interaction on every rank--------------------------
            if args.pool:
                wg_diag, wg_upper, wl_diag, wl_upper, wr_diag, wr_upper, nb_mm, lb_max_mm = p2w_cpu.p2w_pool_mpi_cpu(
                                                                                                    hamiltonian_obj, energy_loc,
                                                                                                    pg_p2w_vec, pl_p2w_vec,
                                                                                                    pr_p2w_vec, vh, dosw[disp[1, rank]:disp[1, rank] + count[1, rank]],
                                                                                                    nEw[disp[1, rank]:disp[1, rank] + count[1, rank]], nPw[disp[1, rank]:disp[1, rank] + count[1, rank]],
                                                                                                    Idx_e_loc,   
                                                                                                    factor_w_loc,
                                                                                                    comm,
                                                                                                    rank,
                                                                                                    size,
                                                                                                    w_mkl_threads,
                                                                                                    w_worker_threads,
                                                                                                    block_inv=args.block_inv,
                                                                                                    use_dace=args.dace,
                                                                                                    validate_dace=args.validate_dace)
            else:
                wg_diag, wg_upper, wl_diag, wl_upper, wr_diag, wr_upper, nb_mm, lb_max_mm = p2w_cpu.p2w_mpi_cpu(
                                                                                                    hamiltonian_obj, energy_loc,
                                                                                                    pg_p2w_vec, pl_p2w_vec,
                                                                                                    pr_p2w_vec, vh, dosw[disp[1, rank]:disp[1, rank] + count[1, rank]],  
                                                                                                    nEw[disp[1, rank]:disp[1, rank] + count[1, rank]], nPw[disp[1, rank]:disp[1, rank] + count[1, rank]],    
                                                                                                    factor_w_loc,
                                                                                                    comm,
                                                                                                    rank,
                                                                                                    size,
                                                                                                    w_mkl_threads,
                                                                                                    block_inv=args.block_inv,
                                                                                                    use_dace=args.dace,
                                                                                                    validate_dace=args.validate_dace)
            
            if args.bsr and args.validate_bsr:
                assert np.allclose(wg_diag, wg_diag_bsr)
                assert np.allclose(wg_upper, wg_upper_bsr)
                assert np.allclose(wl_diag, wl_diag_bsr)
                assert np.allclose(wl_upper, wl_upper_bsr)
                assert np.allclose(wr_diag, wr_diag_bsr)
                assert np.allclose(wr_upper, wr_upper_bsr)
                if rank == 0:
                    print("Validation passed!")
        
        if args.bsr:
            wg_diag, wg_upper, wl_diag, wl_upper, wr_diag, wr_upper = wg_diag_bsr, wg_upper_bsr, wl_diag_bsr, wl_upper_bsr, wr_diag_bsr, wr_upper_bsr
            
        comm.Barrier()

        if rank == 0:
            p2w_time += time.perf_counter()
            print(f"    P2W time: {p2w_time:.3f} s", flush=True)
            pre_comm2_time = -time.perf_counter()

        # transform from block format to 2D format-----------------------------------
        # lower diagonal blocks from physics identity
        wg_lower = -wg_upper.conjugate().transpose((0,1,3,2))
        wl_lower = -wl_upper.conjugate().transpose((0,1,3,2))
        wr_lower = wr_upper.transpose((0,1,3,2))
        # if iter_num == 0:
        #     wg_p2w = change_format.block2sparse_energy_alt(map_diag_mm, map_upper_mm,
        #                                                     map_lower_mm, wg_diag, wg_upper,
        #                                                     wg_lower, no, count[1,rank],
        #                                                     energy_contiguous=False)
        #     wl_p2w = change_format.block2sparse_energy_alt(map_diag_mm, map_upper_mm,
        #                                                     map_lower_mm, wl_diag, wl_upper,
        #                                                     wl_lower, no, count[1,rank],
        #                                                     energy_contiguous=False)
        #     wr_p2w = change_format.block2sparse_energy_alt(map_diag_mm, map_upper_mm,
        #                                                     map_lower_mm, wr_diag, wr_upper,
        #                                                     wr_lower, no, count[1,rank],
        #                                                     energy_contiguous=False)
        # else:
        # add new contribution to the Screened interaction
        wg_p2w = (1.0 - mem_w) * change_format.block2sparse_energy_alt(map_diag_mm, map_upper_mm,
                                                        map_lower_mm, wg_diag, wg_upper,
                                                        wg_lower, no, count[1,rank],
                                                        energy_contiguous=False) + mem_w * wg_p2w
        wl_p2w = (1.0 - mem_w) * change_format.block2sparse_energy_alt(map_diag_mm, map_upper_mm,
                                                        map_lower_mm, wl_diag, wl_upper,
                                                        wl_lower, no, count[1,rank],
                                                        energy_contiguous=False) + mem_w * wl_p2w
        wr_p2w = (1.0 - mem_w) * change_format.block2sparse_energy_alt(map_diag_mm, map_upper_mm,
                                                        map_lower_mm, wr_diag, wr_upper,
                                                        wr_lower, no, count[1,rank],
                                                        energy_contiguous=False) + mem_w * wr_p2w


        # distribute screened interaction according to gw2s step--------------------

        # calculate the transposed
        wg_transposed_p2w = np.copy(wg_p2w[:,ij2ji], order="C")
        wl_transposed_p2w = np.copy(wl_p2w[:,ij2ji], order="C")

        # # create local buffers
        # wg_gw2s = np.empty((count[0, rank], data_shape[1]),
        #                 dtype=np.complex128, order="C")
        # wl_gw2s = np.empty((count[0, rank], data_shape[1]),
        #                 dtype=np.complex128, order="C")
        # wr_gw2s = np.empty((count[0, rank], data_shape[1]),
        #                 dtype=np.complex128, order="C")
        # wg_transposed_gw2s = np.empty((count[0, rank], data_shape[1]),
        #                 dtype=np.complex128, order="C")
        # wl_transposed_gw2s = np.empty((count[0, rank], data_shape[1]),
        #                 dtype=np.complex128, order="C")
        
        comm.Barrier()

        if rank == 0:
            pre_comm2_time += time.perf_counter()
            print(f"    Pre-Comm-2 time: {pre_comm2_time:.3f} s", flush=True)
            comm2_time = -time.perf_counter()
        

        # use of all to all w since not divisible
        alltoall_g2p(wg_p2w, wg_gw2s, transpose_net=args.net_transpose)
        alltoall_g2p(wl_p2w, wl_gw2s, transpose_net=args.net_transpose)
        alltoall_g2p(wr_p2w, wr_gw2s, transpose_net=args.net_transpose)
        alltoall_g2p(wg_transposed_p2w, wg_transposed_gw2s, transpose_net=args.net_transpose)
        alltoall_g2p(wl_transposed_p2w, wl_transposed_gw2s, transpose_net=args.net_transpose)
    
        comm.Barrier()

        if rank == 0:
            comm2_time += time.perf_counter()
            print(f"    Comm-2 time: {comm2_time:.3f} s", flush=True)
            gw2s_time = -time.perf_counter()

    # tod optimize and not load two time green's function to gpu and do twice the fft
        if args.type in ("gpu"):
            sg_gw2s, sl_gw2s, sr_gw2s = gw2s_gpu.gw2s_fft_mpi_gpu_3part_sr(
                                                                -pre_factor/2,
                                                                gg_g2p,
                                                                gl_g2p,
                                                                gr_g2p,
                                                                wg_gw2s,
                                                                wl_gw2s,
                                                                wr_gw2s,
                                                                wg_transposed_gw2s,
                                                                wl_transposed_gw2s
                                                                )
        elif args.type in ("cpu"):
            sg_gw2s, sl_gw2s, sr_gw2s = gw2s_cpu.gw2s_fft_mpi_cpu_3part_sr(
                                                                -pre_factor/2,
                                                                gg_g2p,
                                                                gl_g2p,
                                                                gr_g2p,
                                                                wg_gw2s,
                                                                wl_gw2s,
                                                                wr_gw2s,
                                                                wg_transposed_gw2s,
                                                                wl_transposed_gw2s
                                                                )
        else:
            raise ValueError("Argument error, input type not possible")
        
        comm.Barrier()

        if rank == 0:
            gw2s_time += time.perf_counter()
            print(f"    GW2S time: {gw2s_time:.3f} s", flush=True)
            pre_comm3_time = -time.perf_counter()

        # distribute screened interaction according to h2g step---------------------
        # # create local buffers
        # sg_h2g_buf = np.empty((count[1, rank], data_shape[0]),
        #                 dtype=np.complex128, order="C")
        # sl_h2g_buf = np.empty((count[1, rank], data_shape[0]),
        #                 dtype=np.complex128, order="C")
        # sr_h2g_buf = np.empty((count[1, rank], data_shape[0]),
        #                 dtype=np.complex128, order="C")
        
        comm.Barrier()

        if rank == 0:
            pre_comm3_time += time.perf_counter()
            print(f"    Pre-comm-3 time: {pre_comm3_time:.3f} s", flush=True)
            comm3_time = -time.perf_counter()

        # use of all to all w since not divisible
        alltoall_p2g(sg_gw2s, sg_h2g_buf, transpose_net=args.net_transpose)
        alltoall_p2g(sl_gw2s, sl_h2g_buf, transpose_net=args.net_transpose)
        alltoall_p2g(sr_gw2s, sr_h2g_buf, transpose_net=args.net_transpose)

        comm.Barrier()

        if rank == 0:
            comm3_time += time.perf_counter()
            print(f"    Comm-3 time: {comm3_time:.3f} s", flush=True)
            wrapping_up_time = -time.perf_counter()

        if iter_num == 0:
            sg_h2g = (1.0 - mem_s) * sg_h2g_buf + mem_s * sg_h2g
            sl_h2g = (1.0 - mem_s) * sl_h2g_buf + mem_s * sl_h2g
            sr_h2g = (1.0 - mem_s) * sr_h2g_buf + mem_s * sr_h2g
        else:
            # add new contribution to the Self-Energy
            sg_h2g = (1.0 - mem_s) * sg_h2g_buf + mem_s * sg_h2g
            sl_h2g = (1.0 - mem_s) * sl_h2g_buf + mem_s * sl_h2g
            sr_h2g = (1.0 - mem_s) * sr_h2g_buf + mem_s * sr_h2g

        # if iter_num == max_iter - 1:
        #     alltoall_p2g(sg_gw2s, sg_h2g, transpose_net=args.net_transpose)
        #     alltoall_p2g(sl_gw2s, sl_h2g, transpose_net=args.net_transpose)
        #     alltoall_p2g(sr_gw2s, sr_h2g, transpose_net=args.net_transpose)

        
        # Wrapping up the iteration
        if rank == 0:
            comm.Reduce(MPI.IN_PLACE, dos, op=MPI.SUM, root=0)
            comm.Reduce(MPI.IN_PLACE, ide, op=MPI.SUM, root=0)

        else:
            comm.Reduce(dos, None, op=MPI.SUM, root=0)
            comm.Reduce(ide, None, op=MPI.SUM, root=0)
        
        if rank == 0:
            wrapping_up_time += time.perf_counter()
            print(f"    Wrapping-up time: {wrapping_up_time:.3f} s", flush=True)
            iter_time += time.perf_counter()
            print(f"Iteration time: {iter_time:.3f} s", flush=True)
            print()

        if rank == 0:
            np.savetxt(parent_path + folder + 'E.dat', energy)
            np.savetxt(parent_path + folder + 'DOS_' + str(iter_num) + '.dat', dos.view(float))
            np.savetxt(parent_path + folder + 'IDE_' + str(iter_num) + '.dat', ide.view(float))
    if rank == 0:
        np.savetxt(parent_path + folder + 'EFL.dat', EFL_vec)
        np.savetxt(parent_path + folder + 'EFR.dat', EFR_vec)
        np.savetxt(parent_path + folder + 'ECmin.dat', ECmin_vec)

    # free datatypes------------------------------------------------------------

    MPI.Datatype.Free(COLUMN_RIZ)
    MPI.Datatype.Free(COLUMN)
    MPI.Datatype.Free(ROW_RIZ)
    MPI.Datatype.Free(ROW)
    MPI.Datatype.Free(G2P_S_RIZ)
    MPI.Datatype.Free(G2P_S)
    MPI.Datatype.Free(P2G_S_RIZ)
    MPI.Datatype.Free(P2G_S)
    for i in range(size):
        MPI.Datatype.Free(G2P_R_RIZ[i])
        MPI.Datatype.Free(G2P_R[i])
        MPI.Datatype.Free(P2G_R_RIZ[i])
        MPI.Datatype.Free(P2G_R[i])


    # finalize
    MPI.Finalize()

    if rank == 0:
        time_start += time.perf_counter()
        print(f"Time: {time_start:.2f} s")<|MERGE_RESOLUTION|>--- conflicted
+++ resolved
@@ -371,11 +371,7 @@
     mem_w = 0.75
     # max number of iterations
 
-<<<<<<< HEAD
     max_iter = 200
-=======
-    max_iter = 5
->>>>>>> 77b86212
     ECmin_vec = np.concatenate((np.array([ECmin]), np.zeros(max_iter)))
     EFL_vec = np.concatenate((np.array([energy_fl]), np.zeros(max_iter)))
     EFR_vec = np.concatenate((np.array([energy_fr]), np.zeros(max_iter)))
