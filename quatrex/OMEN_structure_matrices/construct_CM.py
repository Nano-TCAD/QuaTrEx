# Copyright 2023 ETH Zurich and the QuaTrEx authors. All rights reserved.

import numpy as np
from scipy import sparse
from utils.read_utils import *

<<<<<<< HEAD

def construct_coulomb_matrix(DH, eps_r, eps0, e, diag=False):
=======
def construct_coulomb_matrix(DH, eps_r, eps0, e, diag = False, orb_uniform = False):
>>>>>>> c88ba4b9
    """
    This function computes a placeholder for the 2-index Coulomb matrix. It
    assumes that the atomic orbitals are point charges and computes their 
    coulomb repulsion based on their mutual distance. The coulomb matrix
    should be computed using the localized basis on a spacial grid.

    Parameters
    ----------
    DH : Device_Hamiltonian
        OMEN Hamiltonian Class with Block Properties
    epsR : float
        Relative Dielectric permittivity
    eps0 : float
        Dielectric permittivity of vacuum
    e   : float
        Elementary charge
        
    Returns
    -------
    V_Col : scipy.sparse.csc matix of type cfloat, same dimension as
    Hamiltonian Matrix in Hamiltonian class. (n_orbs x n_orbs)
        The coulomb Matrix

    """
    factor = e / (4 * np.pi * eps0 * eps_r) * 1e9
    V_atomic = np.zeros((DH.NA, DH.NB + 1, DH.TB, DH.TB), dtype=np.cfloat)
    SF = np.outer(np.arange(1, -0.1, -0.1), np.arange(1, -0.1, -0.1))
    Vmax = float(0.0)

    for ia in range(DH.NA):
        orbA = DH.orb_per_at[ia + 1] - DH.orb_per_at[ia]
        for ib in range(DH.NB):
            if DH.LM[ia, 4 + ib] > 0:
                neigh = int(DH.LM[ia, 4 + ib] - 1)
                orbB = DH.orb_per_at[neigh + 1] - DH.orb_per_at[neigh]

                dist = np.linalg.norm(DH.LM[neigh, 0:3] - DH.LM[ia, 0:3])
                LM = DH.LM

                if abs(dist) < 1e-24:
                    print(ia)
                    print(DH.LM[ia, 4 + ib])
                    print(dist)

                Vact = factor / dist

                if Vact > Vmax:
                    Vmax = Vact
<<<<<<< HEAD

                #V_atomic[ia, ib + 1, 0:orbA, 0:orbB] = Vact * np.ones((orbA, orbB), dtype = np.cfloat)
                V_atomic[ia, ib + 1, 0:orbA, 0:orbB] = Vact * SF[0:orbA, 0:orbB]

    for ia in range(DH.NA):

        orbA = DH.orb_per_at[ia + 1] - DH.orb_per_at[ia]
        if (diag):
            V_atomic[ia, 0, 0:orbA, 0:orbA] = 1.5 * Vmax * SF[0:orbA, 0:orbA]
=======
                
                if (orb_uniform):
                    V_atomic[ia, ib + 1, 0:orbA, 0:orbB] = Vact * np.ones((orbA, orbB), dtype = np.cfloat)
                else:
                    V_atomic[ia, ib + 1, 0:orbA, 0:orbB] = Vact * SF[0:orbA, 0:orbB]
                
    for ia in range(DH.NA):
        
        orbA = DH.orb_per_at[ia+1] - DH.orb_per_at[ia]
        if(diag):
            if (orb_uniform):
                #V_atomic[ia,0, 0:orbA, 0:orbA] = 1.5 * Vmax * (np.ones((orbA, orbA), dtype = np.cfloat) - np.eye(int(orbA), dtype = np.cfloat))
                V_atomic[ia,0, 0:orbA, 0:orbA] = 1.5 * Vmax * (np.ones((orbA, orbA), dtype = np.cfloat))
            else:
                V_atomic[ia,0, 0:orbA, 0:orbA] = 1.5 * Vmax * SF[0:orbA, 0:orbA]
        elif(orbA > 1):
            if(orb_uniform):
                V_atomic[ia,0, 0:orbA, 0:orbA] = 1.5 * Vmax * (np.ones((orbA, orbA), dtype = np.cfloat)- np.eye(int(orbA), dtype = np.cfloat))
            else: 
                pass #not changing this as it will break the test unfortunately.   
>>>>>>> c88ba4b9
        #V_atomic[ia,0, :orbA, :orbA] = 1.5 * Vmax * np.eye(int(orbA), dtype = np.cfloat)

    V_sparse = map_4D_to_sparse(V_atomic, DH)
    return V_sparse


def map_4D_to_sparse(V_atomic, DH):
    """
    

    Parameters
    ----------
    V_atomic : 4-D cfloat array of coulomb elements
        First dimension specifies atom index, second dimension specifies the
        selected neighbor. The remaining two dimensions are of size of the TB order 
        (maximum number of orbitals over atoms in the structure), this means
        one can select all possible orbital combinations (for each atom and its
                                                          selected neighbor)
    DH : Device_Hamiltonian
        OMEN Hamiltonian Class with Block Properties

    Returns
    -------
    V_Col : scipy.sparse.csc matix of type complex128, same dimension as
    Hamiltonian Matrix in Hamiltonian class. (n_orbs x n_orbs)
        The coulomb Matrix

    """
    indI = np.zeros((DH.NA * (DH.NB + 1) * DH.TB * DH.TB, ), dtype=int)
    indJ = np.zeros((DH.NA * (DH.NB + 1) * DH.TB * DH.TB, ), dtype=int)
    NNZ = np.zeros((DH.NA * (DH.NB + 1) * DH.TB * DH.TB, ), dtype=complex)

    ind = 0

    for IA in range(DH.NA):

        indR = DH.orb_per_at[IA]
        orbA = DH.orb_per_at[IA + 1] - DH.orb_per_at[IA]

        for IB in range(DH.NB + 1):

            add_element = 1

            if IB == 0:
                indC = indR
                orbB = orbA

            else:
                if DH.LM[IA, 4 + IB - 1] > 0:

                    neigh = int(DH.LM[IA, 4 + IB - 1] - 1)

                    indC = DH.orb_per_at[neigh]
                    orbB = DH.orb_per_at[neigh + 1] - DH.orb_per_at[neigh]

                else:
                    add_element = 0

            if add_element:
                indI[ind:ind + orbA * orbB] = np.reshape(np.outer(np.ones((1, orbB)), np.arange(indR, indR + orbA)),
                                                         (1, orbA * orbB))
                indJ[ind:ind + orbA * orbB] = np.reshape(np.outer(np.arange(indC, indC + orbB), np.ones((orbA, 1))),
                                                         (1, orbA * orbB))
                NNZ[ind:ind + orbA * orbB] = np.reshape(np.squeeze(V_atomic[IA, IB, 0:orbA, 0:orbB]), (1, orbA * orbB))

                ind = ind + orbA * orbB

    sparse_shape = np.max(DH.orb_per_at) - DH.orb_per_at[0]
    indI_sparse = indI[:ind] - 1
    indJ_sparse = indJ[:ind] - 1
    NNZ_sparse = NNZ[:ind]

    return sparse.csr_matrix((NNZ_sparse, (indI_sparse, indJ_sparse)), shape=(sparse_shape, sparse_shape))<|MERGE_RESOLUTION|>--- conflicted
+++ resolved
@@ -4,12 +4,7 @@
 from scipy import sparse
 from utils.read_utils import *
 
-<<<<<<< HEAD
-
-def construct_coulomb_matrix(DH, eps_r, eps0, e, diag=False):
-=======
 def construct_coulomb_matrix(DH, eps_r, eps0, e, diag = False, orb_uniform = False):
->>>>>>> c88ba4b9
     """
     This function computes a placeholder for the 2-index Coulomb matrix. It
     assumes that the atomic orbitals are point charges and computes their 
@@ -58,17 +53,6 @@
 
                 if Vact > Vmax:
                     Vmax = Vact
-<<<<<<< HEAD
-
-                #V_atomic[ia, ib + 1, 0:orbA, 0:orbB] = Vact * np.ones((orbA, orbB), dtype = np.cfloat)
-                V_atomic[ia, ib + 1, 0:orbA, 0:orbB] = Vact * SF[0:orbA, 0:orbB]
-
-    for ia in range(DH.NA):
-
-        orbA = DH.orb_per_at[ia + 1] - DH.orb_per_at[ia]
-        if (diag):
-            V_atomic[ia, 0, 0:orbA, 0:orbA] = 1.5 * Vmax * SF[0:orbA, 0:orbA]
-=======
                 
                 if (orb_uniform):
                     V_atomic[ia, ib + 1, 0:orbA, 0:orbB] = Vact * np.ones((orbA, orbB), dtype = np.cfloat)
@@ -89,7 +73,6 @@
                 V_atomic[ia,0, 0:orbA, 0:orbA] = 1.5 * Vmax * (np.ones((orbA, orbA), dtype = np.cfloat)- np.eye(int(orbA), dtype = np.cfloat))
             else: 
                 pass #not changing this as it will break the test unfortunately.   
->>>>>>> c88ba4b9
         #V_atomic[ia,0, :orbA, :orbA] = 1.5 * Vmax * np.eye(int(orbA), dtype = np.cfloat)
 
     V_sparse = map_4D_to_sparse(V_atomic, DH)
