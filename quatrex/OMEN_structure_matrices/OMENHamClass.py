# Copyright 2023 ETH Zurich and the QuaTrEx authors. All rights reserved."""

import numpy as np
import glob
from scipy import sparse
from scipy.sparse import identity
import matplotlib.pylab as plt
from scipy.interpolate import griddata

# TODO: Import only what is needed. If many methods are needed, import the whole module under a shorter name.
from quatrex.utils.read_utils import *
from quatrex.utils.matrix_creation import extract_small_matrix_blocks, homogenize_matrix_Rnosym


def matlab_fread(fid, nelements, dtype):
    """Equivalent to Matlab fread function"""

    if dtype is np.str_:
        dt = np.uint8  # WARNING: assuming 8-bit ASCII for np.str!
    else:
        dt = dtype

    data_array = np.fromfile(fid, dt, nelements)
    data_array.shape = (nelements, 1)

    return data_array


# Hamiltonians from binary files, contains all the OMEN block properties.
class Hamiltonian:
    # Class variables
    LM = None
    LM_map = None
    rows = None
    columns = None
    Smin = None

    Bmin = None
    Bmax = None

    no_orb = None
    NBlock = None
    orb_per_at = None

    NH = None
    NA = None
    NB = None
    TB = None

    kp = None
    
    
<<<<<<< HEAD
    def __init__(self,sim_folder, no_orb, Nk, Vappl = 0.0, bias_point = 0, potential_type = 'linear', layer_matrix = '/Layer_Matrix.dat', rank = 0):
=======
    def __init__(self,sim_folder, no_orb, Vappl = 0.0, bias_point = 0, potential_type = 'linear', layer_matrix = '/Layer_Matrix.dat', homogenize = False, NCpSC = 1, rank = 0):
>>>>>>> c2eb06b4
        if(not rank):
            self.no_orb = no_orb # Number orbitals per atom type
            self.sim_folder = sim_folder
            self.blocks = glob.glob(self.sim_folder + '/H*.bin')
            self.Sblocks = glob.glob(self.sim_folder + '/S*.bin')

            self.keys = [i.rsplit('/')[-1].rsplit('.bin')[0] for i in self.blocks]

            self.Vappl = Vappl
            self.bias_point = bias_point
            #self.Hamiltonian = []
            #for p in self.blocks:
            #   self.Hamiltonian.append(read_sparse_matrix(p))

            self.Hamiltonian = {}
            self.Overlap = {}

            #If orthogonal basis set, define S as diagonal.
            if not self.Sblocks:
                for ii in range(0, len(self.blocks)):
                    self.Hamiltonian[self.keys[ii]] = self.read_sparse_matrix(self.blocks[ii])
                    #self.NH[self.keys[ii]] = self.Hamiltonian[self.keys[ii]].shape[0]
                    self.NH = self.Hamiltonian[self.keys[ii]].shape[0]
                    self.Overlap[self.keys[ii]] = sparse.identity(self.Hamiltonian[self.keys[ii]].shape[0],
                                                                  dtype=np.cfloat,
                                                                  format='csr')
            #Otherwise read from file
            else:
                for ii in range(0, len(self.blocks)):
                    self.Hamiltonian[self.keys[ii]] = self.read_sparse_matrix(self.blocks[ii])
                    self.Overlap[self.keys[ii]] = self.read_sparse_matrix(self.Sblocks[ii])

                if np.abs(self.Overlap[self.keys[ii]][0, 0] + 1) < 1e-6:
                    self.Overlap[self.keys[ii]] = sparse.identity(self.Hamiltonian[self.keys[ii]].shape[0],
                                                                  dtype=np.cfloat,
                                                                  format='csr')

            #Check that hamiltonian is hermitean
            self.hermitean = self.check_hermitivity(tol=1e-6)
            #self.hermitean = True

            # Set kpoints
            self.kp = self.k_points(Nk)
            self.nkpts = np.prod(Nk)
            # create k-dependent Hamiltonian
            self.k_Hamiltonian = self.create_k_matrix()

            #Read Block Properties
            self.LM = read_file_to_float_ndarray(sim_folder + layer_matrix)
            self.NA = self.LM.shape[0]  # Number of atoms
            self.NB = self.LM.shape[1] - 4 # Number of Neighboors
            self.TB = np.max(self.no_orb)  # Max number of orbitals per atom
            self.Smin = read_file_to_int_ndarray(sim_folder + '/Smin_dat')
            self.Smin = self.Smin.reshape((self.Smin.shape[0], )).astype(int)
            self.prepare_block_properties()
            self.map_neighbor_indices()
            self.map_sparse_indices()
            if(homogenize):
                self.homogenize(NCpSC)
            if(potential_type == 'linear'):
                self.Vpot = self.get_linear_potential_drop()
            elif (potential_type == 'unit_cell'):
                self.Vbias = read_file_to_float_ndarray(sim_folder + '/Vpot.dat', ",")
                self.Vpot = self.get_unit_cell_potential()
            elif (potential_type == 'atomic'):
                self.Vatom = read_file_to_float_ndarray(sim_folder + '/Vatom.dat', ",")
                self.Vpot = self.get_atomic_potential()
            self.add_potential()

    #Helper function to initialise all hamiltonians
    def read_sparse_matrix(self, fname='./H_4.bin'):

        fid = open(fname, 'rb')

        #Read the Header head[2]: Contains the format 0 if indexing starts at 0, 1 if indexing starts at 1
        #                head[1]: number of non-zero elements
        #                head[0]: matrix size
        head = matlab_fread(fid, 3, 'double')

        #Read the data and reshape it
        M = matlab_fread(fid, 4 * int(head[1]), 'double')
        blob = np.reshape(M, (int(head[1]), 4))
        fid.close()

        #Matrix indexes start with zero
        if head[2] == 0:
            H = sparse.csc_matrix((blob[:, 2] + 1j * blob[:, 3], (blob[:, 0], blob[:, 1])),
                                  shape=(int(head[0]), int(head[0])))
        #Matrix indexes start with one
        else:
            H = sparse.csc_matrix((blob[:, 2] + 1j * blob[:, 3], (blob[:, 0] - 1, blob[:, 1] - 1)),
                                  shape=(int(head[0]), int(head[0])))

        return H

    def write_sparse_matrix(self, H, write_file='./H_4.bin'):

        h = H.tocoo()
        blob2 = np.zeros((h.size, 4))
        head2 = np.array([h.shape[0], h.nnz, 0.0], dtype=float)

        blob2[:, 0] = h.col
        blob2[:, 1] = h.row
        blob2[:, 2] = np.real(h.data)
        blob2[:, 3] = np.imag(h.data)

        M2 = np.reshape(blob2, (blob2.size, 1))

        np.concatenate((np.reshape(head2, (3, 1)), M2)).astype('double').tofile(write_file)

    def spy_hamiltonian(self):

        fig, axes = plt.subplots(nrows=1, ncols=len(self.keys))
        fig.set_figheight = 3
        fig.set_figwith = 10

        for i in np.arange(0, len(self.keys)):
            axes[i].set_title(self.keys[i])
            axes[i].spy(self.Hamiltonian[self.keys[i]])
            axes[i].grid(True)

        for ax in axes:
            ax.set_xticks([])
            ax.set_yticks([])
        plt.show()

    def spy_hamiltonian_grid(self, grid):

        fig, axes = plt.subplots()
        fig.set_figheight = 3
        fig.set_figwith = 3
        axes.set_title('H_4')
        axes.spy(self.Hamiltonian[self.keys[1]])

        axes.set_xticks(grid, minor=False)
        axes.set_yticks(grid, minor=True)
        axes.xaxis.grid(True, which='major')
        axes.yaxis.grid(True, which='minor')
        axes.set_axisbelow(False)
        plt.show()

    def check_hermitivity(self, tol=1e-6):
        #Check if the hamiltonian is hermitean.
        #
        # H = H_4 + H_3*e^{ikL} + H_5*e^{-ikL}
        #
        # H-H^{h} = 0 --> (H_4-H_4^{h}) + (H_3 - H_5^{h})*e^{ikL} + (H_5 - H_3^{h})*e^{-ikL} = 0
        #
        # and therefore each braket must be zero.

        full_filled = True
        #err35 = np.max(np.absolute(self.Hamiltonian['H_3'] - self.Hamiltonian['H_5'].H))
        err44 = np.max(np.absolute(self.Hamiltonian['H_4'] - self.Hamiltonian['H_4'].H))

        #print(type(err35))
        #print(err35.max().min())
        if err44 > tol:
            full_filled = False
            print("Error 44: " + str(err44))

        return full_filled

    def cut_hamiltonian(self, R):
        for ii in range(0, len(self.blocks)):
            H = self.Hamiltonian[self.keys[ii]]
            self.Hamiltonian[self.keys[ii]] = R * H * R.transpose()

    def write_hamiltonian(self, write_dir='.'):
        for i in np.arange(0, len(self.keys)):
            H = self.Hamiltonian[self.keys[i]]

            write_file = write_dir + '/' + self.keys[i] + '.bin'

            h = H.tocoo()

            blob2 = np.zeros((h.size, 4))
            head2 = np.array([h.shape[0], h.nnz, 0.0], dtype=float)

            blob2[:, 0] = h.col
            blob2[:, 1] = h.row
            blob2[:, 2] = np.real(h.data)
            blob2[:, 3] = np.imag(h.data)

            M2 = np.reshape(blob2, (blob2.size, 1))

            np.concatenate((np.reshape(head2, (3, 1)), M2)).astype('double').tofile(write_file)

    def prepare_block_properties(self, ):
        """

        Parameters
        ----------
        no_orb : list of ints
            Number of Orbitals per atom type
        LM : OMEN Layer Matrix Format
            First three columns are atom coordinates, fourth column is atom type remaining columns are neighbor indices
        Smin : ndarray of int64
            First element is number of blocks, remaining elements are
            starting atom index of each block, last element indicates the end of last layer.

        Returns
        -------
        orb_per_at : ndarray of type uint
            Orbital starting index of each atom in structure
        Bmin,Bmax : ndarray of length NBlock (number of blocks) of type uint
            Arrays with start and end orbital indices of all blocks

        """
        NA = self.LM.shape[0]
        orb = self.no_orb[self.LM[:, 3].astype(int) - 1]

        self.orb_per_at = np.zeros((NA + 1, ), dtype=int)  #array with orbital index per atom
        self.orb_per_at[0] = 1

        for i in range(NA):
            self.orb_per_at[i + 1] = self.orb_per_at[i] + orb[i]

        self.NBlock = self.Smin[0]
        self.Bmin = self.orb_per_at[self.Smin[1:-1] - 1]
        # Shouldn't Bmin and Bmax match? 
        self.Bmax = np.append(self.Bmin[1:] - 1, np.max(self.orb_per_at) - 1).astype(int)

    def map_neighbor_indices(self, ):
        """
        This functions generates the content of the field LM_map.
        Assume atom i and atom j are neighbors. Using the layer matrix it holds that
        LM(i,4+IB_i)=j. However it doesn't hold LM(j,4+IB_i)=i, instead we 
        find the reciprocal neighbor with LM(j,4+IB_j)=i. 
        
        LM_map has the following property: LM_map(i,4+IB_i)=IB_j and LM_map(j,4+IB_j)=IB_i

        Returns
        -------
        None.

        """
        self.LM_map = np.copy(self.LM)

        for IA in range(self.NA):
            for IB1 in range(self.NB):
                if self.LM[IA, 4 + IB1] > 0:
                    neigh = self.LM[IA, 4 + IB1].astype(int)

                    for IB2 in range(self.NB):

                        if self.LM[neigh - 1, 4 + IB2].astype(int) == IA + 1:
                            self.LM_map[IA, 4 + IB1] = IB2 + 1
                            break

    def map_sparse_indices(self, ):
        """
        This functions generates the content of the rows and cols field.
        The meaning of rows and cols are the non-zero indices of the sparse system matrices,
        they are derived from the neighbor information in the layer matrix.
        Using these indices, the transformation between sparse, block and energy contigous formats can be done.
        """
        self.NH = self.Bmax[-1]
        indI = np.zeros((self.NH * (self.NB + 1) * self.TB, ), dtype=int)
        indJ = np.zeros((self.NH * (self.NB + 1) * self.TB, ), dtype=int)
        ind = 0

        indA = 0

        for IA in range(self.NA):
            indR = self.orb_per_at[IA] - 1
            orbA = self.orb_per_at[IA + 1] - self.orb_per_at[IA]

            for IB in range(self.NB + 1):
                add_element = 1

                if IB == 0:
                    indC = indR
                    orbB = orbA
                else:
                    if self.LM[IA, 4 + IB - 1] > 0:
                        neigh = int(self.LM[IA, 4 + IB - 1])
                        indC = self.orb_per_at[neigh - 1] - 1
                        orbB = self.orb_per_at[neigh] - self.orb_per_at[neigh - 1]
                    else:
                        add_element = 0

                if add_element:
                    if (np.max(self.no_orb) == 1):
                        indI[ind:ind + orbA * orbB] = np.sort(
                            np.reshape(np.outer(np.arange(indR, indR + orbA), np.ones((1, orbB))), (1, orbA * orbB)))
                        indJ[ind:ind + orbA * orbB] = np.sort(
                            np.reshape(np.outer(np.ones((orbA, 1)), np.arange(indC, indC + orbB)), (1, orbA * orbB)))
                    else:
                        indI[ind:ind + orbA * orbB] = np.reshape(
                            np.outer(np.arange(indR, indR + orbA), np.ones((1, orbB))), (1, orbA * orbB))
                        indJ[ind:ind + orbA * orbB] = np.reshape(
                            np.outer(np.ones((orbA, 1)), np.arange(indC, indC + orbB)), (1, orbA * orbB))
                    ind += orbA * orbB
            if (np.max(self.no_orb) == 1):
                indI[indA:ind] = np.sort(indI[indA:ind])
                indJ[indA:ind] = np.sort(indJ[indA:ind])
            indA = ind
        self.columns = indI[:ind].astype('int32')
        self.rows = indJ[:ind].astype('int32')

    def get_linear_potential_drop(self, ):
        """
        This function returns the linear potential drop for the current system.
        The potential drop is calculated from the difference in the applied bias in the left and right reservoirs.

        Returns
        -------
        V : float
            Linear potential drop in eV.

        """
        self.NBlock = self.Smin[0]
        ABmin = self.Smin[1:]
        self.NA = self.LM.shape[0]

        x = self.LM[:, 0].astype(float)
        orb_per_at_loc = self.no_orb[self.LM[:, 3].astype(int) - 1]
        indL = np.arange(0, ABmin[2] - 1)
        indR = np.arange(ABmin[self.NBlock - 2] - 1, self.NA)
        indC = np.arange(ABmin[2] - 1, ABmin[self.NBlock - 2] - 1)

        V = np.zeros(self.NA)

        V[indL] = 0
        V[indR] = -self.Vappl
        V[indC] = -self.Vappl * (x[indC] - x[indC[0]]) / (x[indC[-1]] - x[indC[0]])

        Vpot = np.zeros(np.sum(orb_per_at_loc))

        ind = 0
        for IA in range(self.NA):
            Vpot[ind:ind + orb_per_at_loc[IA]] = V[IA]
            ind += orb_per_at_loc[IA]

        return Vpot
    
    def get_unit_cell_potential(self,):
        """
        This function extracts the potential for a particular bias from the OMEN solver with unit cell resolution
        Returns
        -------
        Vpot : float
            Potential of each atom in eV 

        """
        self.NBlock = self.Smin[0]
        self.NA = self.LM.shape[0]

        orb_per_at_loc = self.no_orb[self.LM[:,3].astype(int)-1]

        Vpercell = self.Vbias[:,self.bias_point]
        no_of_cells = Vpercell.shape[0]
        no_at_per_cell = int(self.NA/no_of_cells)

        V = np.zeros(self.NA)

        for IC in range(no_of_cells):
            V[IC:IC+no_at_per_cell] = Vpercell[IC]

        Vpot = np.zeros(np.sum(orb_per_at_loc))

        ind = 0
        for IA in range(self.NA):
            Vpot[ind:ind+orb_per_at_loc[IA]] = V[IA]
            ind += orb_per_at_loc[IA]

        return Vpot
    
    def get_atomic_potential(self,):
        """
        This function extracts the potential for a particular bias from the OMEN solver with atomistic resolution
        Returns
        -------
        Vpot : float
            Potential at each atom in eV 

        """
        self.NBlock = self.Smin[0]
        self.NA = self.LM.shape[0]
        orb_per_at_loc = self.no_orb[self.LM[:,3].astype(int)-1]

        Vpot = np.zeros(np.sum(orb_per_at_loc))

        ind = 0
        for IA in range(self.NA):
            Vpot[ind:ind+orb_per_at_loc[IA]] = self.Vatom[IA,self.bias_point]
            ind += orb_per_at_loc[IA]

        return Vpot

    def add_potential(self, ):
        """
        This function adds the linear potential drop to the Hamiltonian.

        Returns
        -------
        None.

        """
        Vpot = self.Vpot

        indi, indj = np.nonzero(self.Overlap['H_4'])

        for IP in range(len(indi)):
            self.Hamiltonian['H_4'][indi[IP],
                                    indj[IP]] += (Vpot[indi[IP]] + Vpot[indj[IP]]) * self.Overlap['H_4'][indi[IP],
                                                                                                         indj[IP]] / 2.0
<<<<<<< HEAD
 
    def k_points(self, Nk=None, mode='grid'):
        """
        Creates the k-point vector.

        The grid always includes the origin (gamma-point).

        Parameters
        ----------
        Nk : ndarray
            number of k-points. Nk[0]-transport, Nk[1]-confined, Nk[2]-periodic
        mode : str, optional
            k-point mode (either 'line' or 'grid'). Line could be used for a bandstructure calculation

        Returns
        -------
        k : ndarray
            k-points
        """

        if Nk is None:
            Nk = self.Nk

        if mode == 'grid':
            kx = (np.arange(Nk[0]) - int(Nk[0]/2)) / Nk[0]
            ky = (np.arange(Nk[1]) - int(Nk[1]/2)) / Nk[1]
            kz = (np.arange(Nk[2]) - int(Nk[2]/2)) / Nk[2]
            k_mesh = np.meshgrid(kx, ky, kz, indexing='ij')
            k = np.zeros((np.prod(Nk), 3))
            k[:, 0] = k_mesh[0].ravel()
            k[:, 1] = k_mesh[1].ravel()
            k[:, 2] = k_mesh[2].ravel()
        else:
            raise ValueError(
                'Only "grid" is yet a valid mode. "line" is comming...')
        return k

    def create_k_matrix(self, int_mat=None, kp=None):
        """
        Constructs the full matrix from an interaction matrix. Here, it only works for
        H_3, H_4, and H_5.

        ## Parameters
        int_mat: dict
            interactions (Hamiltonian or Coulomb)
        kp: ndarray
            k-points

        ## Returns
        Mk: dict
            k-dependent Hamiltonian/Coulomb integral
        """

        if int_mat is None:
            int_mat = self.Hamiltonian
        if kp is None:
            kp = self.kp

        Nk = kp.shape[0]
        Mk = {}

        # Tile the matrix with the appropriate blocks of Hblocks
        for ik in range(Nk):
            k_key = tuple(kp[ik])
            for key in int_mat.keys():
                if key == 'H_3':
                    rp = np.array([0, -1, 0])
                elif key == 'H_4':
                    rp = np.array([0, 0, 0])
                elif key == 'H_5':
                    rp = np.array([0, 1, 0])
                else:
                    raise KeyError(f'{key} is not yet a valid key')
                if k_key not in Mk.keys():
                    Mk[k_key] = np.exp(2 * np.pi * 1j * rp @ kp[ik]) * int_mat[key]
                else:
                    Mk[k_key] += np.exp(2 * np.pi * 1j * np.array(rp) @ kp[ik]) * int_mat[key]
        return Mk

    def construct_coulomb_matrix(self, eps_r, eps0, e, diag=False, orb_uniform=False, lattice_vectors=None, int_mat=None):
        """
        Assembles the Coulomb matrix. 

        Parameters
        ----------
        eps_r : float
            Relative Dielectric permittivity
        eps0 : float
            Dielectric permittivity of vacuum
        e   : float
            Elementary charge
        lattice_vectors : ndarray, optional
            Lattice vectors. The default is None.
        int_mat : dict, optional
            Coulomb matrix elements. The default is None.
        """
        if lattice_vectors is not None:
            self.lattice_vectors = lattice_vectors
        else:
            lattice_vectors = np.eye(3)
            print('No lattice vectors defined.')

        # This is for knowing how to shift. Not very nice
        if int_mat is None:
            int_mat = self.Hamiltonian

        MR = {}

        # Tile the matrix with the appropriate blocks 
        for key in int_mat.keys():
            if key == 'H_3':
                shift = np.array([0, -1, 0]) @ lattice_vectors
            elif key == 'H_4':
                shift = np.array([0, 0, 0]) @ lattice_vectors
            elif key == 'H_5':
                shift = np.array([0, 1, 0]) @ lattice_vectors
            else:
                raise KeyError(f'{key} is not yet a valid key')
            MR[key] = self.calculate_coulomb_matrix_elements(eps_r, eps0, e, shift, diag, orb_uniform)
        return MR

    def calculate_coulomb_matrix_elements(self, eps_r, eps0, e, shift=None, diag=False, orb_uniform=False):
        """
        This function computes a placeholder for the 2-index Coulomb matrix. It
        assumes that the atomic orbitals are point charges and computes their
        coulomb repulsion based on their mutual distance. The coulomb matrix
        should be computed using the localized basis on a spacial grid. The interaction
        length is the same as for the Hamiltonian.

        Note:
        Need to read the lattice vectors from somewhere! Now it is passed as an argument.

        The way the shifts are made is not great. It reads it from the Hamiltonian dictionary.

        Parameters
        ----------
        epsR : float
            Relative Dielectric permittivity
        eps0 : float
            Dielectric permittivity of vacuum
        e   : float
            Elementary charge
            
        Returns
        -------
        V_Col : scipy.sparse.csc matix of type cfloat, same dimension as
        Hamiltonian Matrix in Hamiltonian class. (n_orbs x n_orbs)
            The coulomb Matrix

        """
        if shift is None:
            shift = np.array([0, 0, 0])

        factor = e / (4 * np.pi * eps0 * eps_r) * 1e9
        NA = self.NA  # Number of atoms
        NB = self.NB  # Number of neighbouring atoms
        TB = self.TB  # Number of orbitals per atom (only max valueG)
        V_atomic = np.zeros((NA, NB + 1, TB, TB), dtype=np.cfloat)
        SF = np.outer(np.arange(1, -0.1, -0.1), np.arange(1, -0.1, -0.1))
        Vmax = float(0.0)
        LM = self.LM  # Layer matrix
 
        for ia in range(NA):
            orbA = self.orb_per_at[ia + 1] - self.orb_per_at[ia]
            for ib in range(NB):
                if LM[ia, 4 + ib] > 0:  # or not equal to 0
                    neigh = int(LM[ia, 4 + ib] - 1)
                    orbB = self.orb_per_at[neigh + 1] - self.orb_per_at[neigh]

                    dist = np.linalg.norm(LM[neigh, 0:3] - LM[ia, 0:3] + shift)

                    if abs(dist) < 1e-24:
                        print(ia)
                        print(LM[ia, 4 + ib])
                        print(dist)

                    Vact = factor / dist

                    if Vact > Vmax:
                        Vmax = Vact
                    
                    if (orb_uniform):
                        V_atomic[ia, ib + 1, 0:orbA, 0:orbB] = Vact * np.ones((orbA, orbB), dtype = np.cfloat)
                    else:
                        V_atomic[ia, ib + 1, 0:orbA, 0:orbB] = Vact * SF[0:orbA, 0:orbB]
        
        # This second loop is for orbitals belonging to the same atom.
        for ia in range(NA):
            orbA = self.orb_per_at[ia+1] - self.orb_per_at[ia]
            if diag:
                if orb_uniform:
                    #V_atomic[ia,0, 0:orbA, 0:orbA] = 1.5 * Vmax * (np.ones((orbA, orbA), dtype = np.cfloat) - np.eye(int(orbA), dtype = np.cfloat))
                    V_atomic[ia, 0, 0:orbA, 0:orbA] = 1.5 * Vmax * (np.ones((orbA, orbA), dtype = np.cfloat))
                else:
                    V_atomic[ia, 0, 0:orbA, 0:orbA] = 1.5 * Vmax * SF[0:orbA, 0:orbA]
            elif orbA > 1:
                if orb_uniform:
                    V_atomic[ia, 0, 0:orbA, 0:orbA] = Vmax * (np.ones((orbA, orbA), dtype = np.cfloat) - np.eye(int(orbA), dtype = np.cfloat))
                else:
                    pass #not changing this as it will break the test unfortunately.   
            #V_atomic[ia,0, :orbA, :orbA] = 1.5 * Vmax * np.eye(int(orbA), dtype = np.cfloat)

        return map_4D_to_sparse(V_atomic, DH)

def map_4D_to_sparse(V_atomic, DH):
    """
    Parameters
    ----------
    V_atomic : 4-D cfloat array of coulomb elements
        First dimension specifies atom index, second dimension specifies the
        selected neighbor. The remaining two dimensions are of size of the TB order 
        (maximum number of orbitals over atoms in the structure), this means
        one can select all possible orbital combinations (for each atom and its
                                                          selected neighbor)
    DH : Device_Hamiltonian
        OMEN Hamiltonian Class with Block Properties

    Returns
    -------
    V_Col : scipy.sparse.csc matix of type complex128, same dimension as
    Hamiltonian Matrix in Hamiltonian class. (n_orbs x n_orbs)
        The coulomb Matrix

    """
    indI = np.zeros((DH.NA * (DH.NB + 1) * DH.TB * DH.TB, ), dtype=int)
    indJ = np.zeros((DH.NA * (DH.NB + 1) * DH.TB * DH.TB, ), dtype=int)
    NNZ = np.zeros((DH.NA * (DH.NB + 1) * DH.TB * DH.TB, ), dtype=complex)

    ind = 0

    for IA in range(DH.NA):

        indR = DH.orb_per_at[IA]
        orbA = DH.orb_per_at[IA + 1] - DH.orb_per_at[IA]

        for IB in range(DH.NB + 1):

            add_element = 1

            if IB == 0:
                indC = indR
                orbB = orbA

            else:
                if DH.LM[IA, 4 + IB - 1] > 0:

                    neigh = int(DH.LM[IA, 4 + IB - 1] - 1)

                    indC = DH.orb_per_at[neigh]
                    orbB = DH.orb_per_at[neigh + 1] - DH.orb_per_at[neigh]

                else:
                    add_element = 0

            if add_element:
                indI[ind:ind + orbA * orbB] = np.reshape(np.outer(np.ones((1, orbB)), np.arange(indR, indR + orbA)),
                                                         (1, orbA * orbB))
                indJ[ind:ind + orbA * orbB] = np.reshape(np.outer(np.arange(indC, indC + orbB), np.ones((orbA, 1))),
                                                         (1, orbA * orbB))
                NNZ[ind:ind + orbA * orbB] = np.reshape(np.squeeze(V_atomic[IA, IB, 0:orbA, 0:orbB]), (1, orbA * orbB))

                ind = ind + orbA * orbB

    sparse_shape = np.max(DH.orb_per_at) - DH.orb_per_at[0]
    indI_sparse = indI[:ind] - 1
    indJ_sparse = indJ[:ind] - 1
    NNZ_sparse = NNZ[:ind]

    return sparse.csr_matrix((NNZ_sparse, (indI_sparse, indJ_sparse)), shape=(sparse_shape, sparse_shape))
=======
    def homogenize(self, NCpSC):
        """
        This function homogenizes the Hamiltonian and Overlap matrices.
        """
        
        (H00, H01, H10, _) = extract_small_matrix_blocks(self.Hamiltonian['H_4'][self.Bmin[0] - 1:self.Bmax[0], self.Bmin[0] - 1:self.Bmax[0]],\
                                                                      self.Hamiltonian['H_4'][self.Bmin[0] - 1:self.Bmax[0], self.Bmin[1] - 1:self.Bmax[1]],\
                                                                      self.Hamiltonian['H_4'][self.Bmin[1] - 1:self.Bmax[1], self.Bmin[0] - 1:self.Bmax[0]], NCpSC, 'L')
        
        self.Hamiltonian['H_4'] = homogenize_matrix_Rnosym(H00, H01, H10, len(self.Bmin))


        (S00, S01, S10, _) = extract_small_matrix_blocks(self.Overlap['H_4'][self.Bmin[0] - 1:self.Bmax[0], self.Bmin[0] - 1:self.Bmax[0]],\
                                                                      self.Overlap['H_4'][self.Bmin[0] - 1:self.Bmax[0], self.Bmin[1] - 1:self.Bmax[1]],\
                                                                      self.Overlap['H_4'][self.Bmin[1] - 1:self.Bmax[1], self.Bmin[0] - 1:self.Bmax[0]], NCpSC, 'L')
        self.Overlap['H_4'] = homogenize_matrix_Rnosym(S00, S01, S10, len(self.Bmin))
>>>>>>> c2eb06b4
<|MERGE_RESOLUTION|>--- conflicted
+++ resolved
@@ -50,11 +50,7 @@
     kp = None
     
     
-<<<<<<< HEAD
     def __init__(self,sim_folder, no_orb, Nk, Vappl = 0.0, bias_point = 0, potential_type = 'linear', layer_matrix = '/Layer_Matrix.dat', rank = 0):
-=======
-    def __init__(self,sim_folder, no_orb, Vappl = 0.0, bias_point = 0, potential_type = 'linear', layer_matrix = '/Layer_Matrix.dat', homogenize = False, NCpSC = 1, rank = 0):
->>>>>>> c2eb06b4
         if(not rank):
             self.no_orb = no_orb # Number orbitals per atom type
             self.sim_folder = sim_folder
@@ -462,8 +458,23 @@
             self.Hamiltonian['H_4'][indi[IP],
                                     indj[IP]] += (Vpot[indi[IP]] + Vpot[indj[IP]]) * self.Overlap['H_4'][indi[IP],
                                                                                                          indj[IP]] / 2.0
-<<<<<<< HEAD
- 
+    def homogenize(self, NCpSC):
+        """
+        This function homogenizes the Hamiltonian and Overlap matrices.
+        """
+        
+        (H00, H01, H10, _) = extract_small_matrix_blocks(self.Hamiltonian['H_4'][self.Bmin[0] - 1:self.Bmax[0], self.Bmin[0] - 1:self.Bmax[0]],\
+                                                                      self.Hamiltonian['H_4'][self.Bmin[0] - 1:self.Bmax[0], self.Bmin[1] - 1:self.Bmax[1]],\
+                                                                      self.Hamiltonian['H_4'][self.Bmin[1] - 1:self.Bmax[1], self.Bmin[0] - 1:self.Bmax[0]], NCpSC, 'L')
+        
+        self.Hamiltonian['H_4'] = homogenize_matrix_Rnosym(H00, H01, H10, len(self.Bmin))
+
+
+        (S00, S01, S10, _) = extract_small_matrix_blocks(self.Overlap['H_4'][self.Bmin[0] - 1:self.Bmax[0], self.Bmin[0] - 1:self.Bmax[0]],\
+                                                                      self.Overlap['H_4'][self.Bmin[0] - 1:self.Bmax[0], self.Bmin[1] - 1:self.Bmax[1]],\
+                                                                      self.Overlap['H_4'][self.Bmin[1] - 1:self.Bmax[1], self.Bmin[0] - 1:self.Bmax[0]], NCpSC, 'L')
+        self.Overlap['H_4'] = homogenize_matrix_Rnosym(S00, S01, S10, len(self.Bmin)) 
+
     def k_points(self, Nk=None, mode='grid'):
         """
         Creates the k-point vector.
@@ -731,22 +742,4 @@
     indJ_sparse = indJ[:ind] - 1
     NNZ_sparse = NNZ[:ind]
 
-    return sparse.csr_matrix((NNZ_sparse, (indI_sparse, indJ_sparse)), shape=(sparse_shape, sparse_shape))
-=======
-    def homogenize(self, NCpSC):
-        """
-        This function homogenizes the Hamiltonian and Overlap matrices.
-        """
-        
-        (H00, H01, H10, _) = extract_small_matrix_blocks(self.Hamiltonian['H_4'][self.Bmin[0] - 1:self.Bmax[0], self.Bmin[0] - 1:self.Bmax[0]],\
-                                                                      self.Hamiltonian['H_4'][self.Bmin[0] - 1:self.Bmax[0], self.Bmin[1] - 1:self.Bmax[1]],\
-                                                                      self.Hamiltonian['H_4'][self.Bmin[1] - 1:self.Bmax[1], self.Bmin[0] - 1:self.Bmax[0]], NCpSC, 'L')
-        
-        self.Hamiltonian['H_4'] = homogenize_matrix_Rnosym(H00, H01, H10, len(self.Bmin))
-
-
-        (S00, S01, S10, _) = extract_small_matrix_blocks(self.Overlap['H_4'][self.Bmin[0] - 1:self.Bmax[0], self.Bmin[0] - 1:self.Bmax[0]],\
-                                                                      self.Overlap['H_4'][self.Bmin[0] - 1:self.Bmax[0], self.Bmin[1] - 1:self.Bmax[1]],\
-                                                                      self.Overlap['H_4'][self.Bmin[1] - 1:self.Bmax[1], self.Bmin[0] - 1:self.Bmax[0]], NCpSC, 'L')
-        self.Overlap['H_4'] = homogenize_matrix_Rnosym(S00, S01, S10, len(self.Bmin))
->>>>>>> c2eb06b4
+    return sparse.csr_matrix((NNZ_sparse, (indI_sparse, indJ_sparse)), shape=(sparse_shape, sparse_shape))