# Copyright 2023 ETH Zurich and the QuaTrEx authors. All rights reserved.
""" Functions to calculate the polarization on the cpu. See README.md for more information. """

import numpy as np
import numpy.typing as npt
import typing
from numpy import fft
import numba

import dace
import sys
import os

main_path = os.path.abspath(os.path.dirname(__file__))
parent_path = os.path.abspath(os.path.join(main_path, "..", "..", ".."))
sys.path.append(parent_path)

from utils import linalg_cpu

# create symbol for dace matrix sizes-------------------------------------------

# number of energy points
NE = dace.symbol("NE")
# number of energy points
NO = dace.symbol("NO")


# define various functions for cpu/gpu with mpi/dace----------------------------
@numba.njit("(c16, i4[:], c16[:,:], c16[:,:], c16[:,:])", parallel=True, cache=True, nogil=True, error_model="numpy")
def g2p_fft_cpu(
    pre_factor: np.complex128, ij2ji: npt.NDArray[np.int32], gg: npt.NDArray[np.complex128],
    gl: npt.NDArray[np.complex128], gr: npt.NDArray[np.complex128]
) -> typing.Tuple[npt.NDArray[np.complex128], npt.NDArray[np.complex128], npt.NDArray[np.complex128]]:
    """Calculates the polarization with fft on the cpu(see file description). 
        The Green's function and a mapping to the transposed indices are needed.

    Args:
        pre_factor      (np.complex128): pre_factor, multiplied at the end
        ij2ji   (npt.NDArray[np.int32]): mapping to transposed matrix, (#orbital)
        gg (npt.NDArray[np.complex128]): Greater Green's Function,     (#orbital, #energy)
        gl (npt.NDArray[np.complex128]): Lesser Green's Function,      (#orbital, #energy)
        gr (npt.NDArray[np.complex128]): Retarded Green's Function_,   (#orbital, #energy)

    Returns:
        typing.Tuple[npt.NDArray[np.complex128], Greater polarization  (#orbital, #energy)
                     npt.NDArray[np.complex128], Lesser polarization   (#orbital, #energy)
                     npt.NDArray[np.complex128]  Retarded polarization (#orbital, #energy)
                    ] 
    """

    # number of energy points and nnz
    ne = gg.shape[1]
    no = gg.shape[0]
    ne2 = 2 * ne

    # fft
    gg_t: npt.NDArray[np.complex128] = linalg_cpu.fft_numba(gg, ne2, no)
    gl_t: npt.NDArray[np.complex128] = linalg_cpu.fft_numba(gl, ne2, no)
    gr_t: npt.NDArray[np.complex128] = linalg_cpu.fft_numba(gr, ne2, no)

    # reverse and transpose
    gl_t_mod: npt.NDArray[np.complex128] = linalg_cpu.reversal_transpose(gl_t, ij2ji)
    gg_t_mod: npt.NDArray[np.complex128] = linalg_cpu.reversal_transpose(gg_t, ij2ji)

    # multiply elementwise
    pg_t: npt.NDArray[np.complex128] = linalg_cpu.elementmul(gg_t, gl_t_mod)
    pl_t: npt.NDArray[np.complex128] = linalg_cpu.elementmul(gl_t, gg_t_mod)
    pr_t: npt.NDArray[np.complex128] = linalg_cpu.elementmul(gr_t, gl_t_mod) + linalg_cpu.elementmul(
        gl_t, gr_t.conjugate())

    # test identity
    # assert np.allclose(pre_factor * pg_t, -np.conjugate(pre_factor * pl_t))

    # ifft, cutoff and multiply with pre factor
    pg: npt.NDArray[np.complex128] = linalg_cpu.scalarmul_ifft_cutoff(pg_t, pre_factor, ne, no)
    pl: npt.NDArray[np.complex128] = linalg_cpu.scalarmul_ifft_cutoff(pl_t, pre_factor, ne, no)
    pr: npt.NDArray[np.complex128] = linalg_cpu.scalarmul_ifft_cutoff(pr_t, pre_factor, ne, no)

    return (pg, pl, pr)


@numba.njit("(c16, c16[:,:], c16[:,:], c16[:,:], c16[:,:])", parallel=True, cache=True, nogil=True, error_model="numpy")
def g2p_fft_mpi_cpu(
    pre_factor: np.complex128, gg: npt.NDArray[np.complex128], gl: npt.NDArray[np.complex128],
    gr: npt.NDArray[np.complex128], gl_transposed: npt.NDArray[np.complex128]
) -> typing.Tuple[npt.NDArray[np.complex128], npt.NDArray[np.complex128], npt.NDArray[np.complex128]]:
    """Calculates the polarization with fft on the cpu(see file description). 
        The Green's function and a mapping to the transposed indices are needed.

    Args:
        pre_factor      (np.complex128): pre_factor, multiplied at the end
        gg (npt.NDArray[np.complex128]): Greater Green's Function,     (#orbital, #energy)
        gl (npt.NDArray[np.complex128]): Lesser Green's Function,      (#orbital, #energy)
        gr (npt.NDArray[np.complex128]): Retarded Green's Function_,   (#orbital, #energy)
        gl_transposed (npt.NDArray[np.complex128]): Lesser Green's Function, in orbital transposed (#orbital, #energy)

    Returns:
        typing.Tuple[npt.NDArray[np.complex128], Greater polarization  (#orbital, #energy)
                     npt.NDArray[np.complex128], Lesser polarization   (#orbital, #energy)
                     npt.NDArray[np.complex128]  Retarded polarization (#orbital, #energy)
                    ] 
    """

    # number of energy points and nnz
    ne = gg.shape[1]
    no = gg.shape[0]
    ne2 = 2 * ne

    # fft
    gg_t: npt.NDArray[np.complex128] = linalg_cpu.fft_numba(gg, ne2, no)
    gl_t: npt.NDArray[np.complex128] = linalg_cpu.fft_numba(gl, ne2, no)
    gr_t: npt.NDArray[np.complex128] = linalg_cpu.fft_numba(gr, ne2, no)
    gl_transposed_t: npt.NDArray[np.complex128] = linalg_cpu.fft_numba(gl_transposed, ne2, no)

    # time reversed
    gl_t_mod: npt.NDArray[np.complex128] = linalg_cpu.reversal(gl_transposed_t)

    # multiply elementwise
    pg_t: npt.NDArray[np.complex128] = linalg_cpu.elementmul(gg_t, gl_t_mod)
    pr_t: npt.NDArray[np.complex128] = linalg_cpu.elementmul(gr_t, gl_t_mod) + linalg_cpu.elementmul(
        gl_t, gr_t.conjugate())

    # test identity
    # assert np.allclose(pre_factor * pg_t, -np.conjugate(pre_factor * pl_t))

    # ifft, and multiply with pre factor
    pg: npt.NDArray[np.complex128] = linalg_cpu.scalarmul_ifft(pg_t, pre_factor, ne, no)
    pr: npt.NDArray[np.complex128] = linalg_cpu.scalarmul_ifft(pr_t, pre_factor, ne, no)
    # lesser polarization from identity
    pl = -np.conjugate(linalg_cpu.reversal(pg))

    return (pg[:, :ne], pl[:, :ne], pr[:, :ne])


@numba.njit("(c16, i4[:], c16[:,:], c16[:,:], c16[:,:])", parallel=True, cache=True, nogil=True, error_model="numpy")
def g2p_fft_cpu_inlined(
    pre_factor: np.complex128, ij2ji: npt.NDArray[np.int32], gg: npt.NDArray[np.complex128],
    gl: npt.NDArray[np.complex128], gr: npt.NDArray[np.complex128]
) -> typing.Tuple[npt.NDArray[np.complex128], npt.NDArray[np.complex128], npt.NDArray[np.complex128]]:
    """Calculates the polarization with fft on the cpu(see file description). 
        The Green's function and a mapping to the transposed indices are needed.

    Args:
        pre_factor      (np.complex128): pre_factor, multiplied at the end
        ij2ji   (npt.NDArray[np.int32]): mapping to transposed matrix, (#orbital)
        gg (npt.NDArray[np.complex128]): Greater Green's Function,     (#orbital, #energy)
        gl (npt.NDArray[np.complex128]): Lesser Green's Function,      (#orbital, #energy)
        gr (npt.NDArray[np.complex128]): Retarded Green's Function_,   (#orbital, #energy)

    Returns:
        typing.Tuple[npt.NDArray[np.complex128], Greater polarization  (#orbital, #energy)
                     npt.NDArray[np.complex128], Lesser polarization   (#orbital, #energy)
                     npt.NDArray[np.complex128]  Retarded polarization (#orbital, #energy)
                    ] 
    """

    # number of energy points and nnz
    ne = gg.shape[1]
    no = gg.shape[0]
    ne2 = 2 * ne

    # fft
    gg_t: npt.NDArray[np.complex128] = np.empty((no, ne2), dtype=np.complex128)
    gl_t: npt.NDArray[np.complex128] = np.empty((no, ne2), dtype=np.complex128)
    gr_t: npt.NDArray[np.complex128] = np.empty((no, ne2), dtype=np.complex128)
    for i in numba.prange(no):
        gg_t[i, :] = fft.fft(gg[i, :], n=ne2)
        gl_t[i, :] = fft.fft(gl[i, :], n=ne2)
        gr_t[i, :] = fft.fft(gr[i, :], n=ne2)

    # reverse and transpose
    gl_t_mod: npt.NDArray[np.complex128] = np.empty_like(gl_t, dtype=np.complex128)
    gg_t_mod: npt.NDArray[np.complex128] = np.empty_like(gl_t, dtype=np.complex128)

    tmpl: npt.NDArray[np.complex128] = np.empty_like(gl_t, dtype=np.complex128)
    tmpg: npt.NDArray[np.complex128] = np.empty_like(gl_t, dtype=np.complex128)

    for i in numba.prange(no):
        for j in range(ne2):
            tmpl[i, j] = gl_t[i, -j]
            tmpg[i, j] = gg_t[i, -j]
    for i in numba.prange(no):
        gl_t_mod[ij2ji[i], :] = tmpl[i, :]
        gg_t_mod[ij2ji[i], :] = tmpg[i, :]

    # multiply elementwise
    pg_t: npt.NDArray[np.complex128] = np.empty_like(gl_t, dtype=np.complex128)
    pl_t: npt.NDArray[np.complex128] = np.empty_like(gl_t, dtype=np.complex128)
    pr_t: npt.NDArray[np.complex128] = np.empty_like(gl_t, dtype=np.complex128)

    for i in numba.prange(no):
        for j in numba.prange(ne2):
            pg_t[i, j] = gg_t[i, j] * gl_t_mod[i, j]
            pl_t[i, j] = gl_t[i, j] * gg_t_mod[i, j]
            pr_t[i, j] = gr_t[i, j] * gl_t_mod[i, j] + gl_t[i, j] * np.conjugate(gr_t[i, j])

    # ifft, cutoff and multiply with pre factor
    pg: npt.NDArray[np.complex128] = np.empty_like(gg, dtype=np.complex128)
    pl: npt.NDArray[np.complex128] = np.empty_like(gg, dtype=np.complex128)
    pr: npt.NDArray[np.complex128] = np.empty_like(gg, dtype=np.complex128)

    for i in numba.prange(no):
        pg[i, :] = fft.ifft(pg_t[i, :])[:ne]
        pl[i, :] = fft.ifft(pl_t[i, :])[:ne]
        pr[i, :] = fft.ifft(pr_t[i, :])[:ne]
    for i in numba.prange(no):
        for j in numba.prange(ne):
            pg[i, j] = pg[i, j] * pre_factor
            pl[i, j] = pl[i, j] * pre_factor
            pr[i, j] = pr[i, j] * pre_factor

    return (pg, pl, pr)


@numba.njit("(c16, c16[:,:], c16[:,:], c16[:,:], c16[:,:])", parallel=True, cache=True, nogil=True, error_model="numpy")
def g2p_fft_mpi_cpu_inlined(
    pre_factor: np.complex128, gg: npt.NDArray[np.complex128], gl: npt.NDArray[np.complex128],
    gr: npt.NDArray[np.complex128], gl_transposed: npt.NDArray[np.complex128]
) -> typing.Tuple[npt.NDArray[np.complex128], npt.NDArray[np.complex128], npt.NDArray[np.complex128]]:
    """Calculates the polarization with fft on the cpu(see file description). 
        The Green's function and a the lesser transposed are needed.


    Args:
        pre_factor      (np.complex128): pre_factor, multiplied at the end
        gg (npt.NDArray[np.complex128]): Greater Green's Function,     (#orbital, #energy)
        gl (npt.NDArray[np.complex128]): Lesser Green's Function,      (#orbital, #energy)
        gr (npt.NDArray[np.complex128]): Retarded Green's Function,    (#orbital, #energy)
        gl_tranposed (npt.NDArray[np.complex128]): Transposed in orbital lesser Green's Function,    (#orbital, #energy)

    Returns:
        typing.Tuple[npt.NDArray[np.complex128], Greater polarization  (#orbital, #energy)
                     npt.NDArray[np.complex128], Lesser polarization   (#orbital, #energy)
                     npt.NDArray[np.complex128]  Retarded polarization (#orbital, #energy)
                    ] 
    """
    # number of energy points and nnz
    ne = gg.shape[1]
    no = gg.shape[0]
    ne2 = 2 * ne

    # fft
    gg_t: npt.NDArray[np.complex128] = np.empty((no, ne2), dtype=np.complex128)
    gl_t: npt.NDArray[np.complex128] = np.empty((no, ne2), dtype=np.complex128)
    gr_t: npt.NDArray[np.complex128] = np.empty((no, ne2), dtype=np.complex128)
    gl_transposed_t: npt.NDArray[np.complex128] = np.empty((no, ne2), dtype=np.complex128)
    for i in numba.prange(no):
        gg_t[i, :] = fft.fft(gg[i, :], n=ne2)
        gl_t[i, :] = fft.fft(gl[i, :], n=ne2)
        gr_t[i, :] = fft.fft(gr[i, :], n=ne2)
        gl_transposed_t[i, :] = fft.fft(gl_transposed[i, :], n=ne2)

    # reverse and transpose
    gl_t_mod: npt.NDArray[np.complex128] = np.empty_like(gl_t, dtype=np.complex128)

    for i in numba.prange(no):
        for j in range(ne2):
            gl_t_mod[i, j] = gl_transposed_t[i, -j]

    # multiply elementwise
    pg_t: npt.NDArray[np.complex128] = np.empty_like(gl_t, dtype=np.complex128)
    pr_t: npt.NDArray[np.complex128] = np.empty_like(gl_t, dtype=np.complex128)

    for i in numba.prange(no):
        for j in numba.prange(ne2):
            pg_t[i, j] = gg_t[i, j] * gl_t_mod[i, j]
            pr_t[i, j] = gr_t[i, j] * gl_t_mod[i, j] + gl_t[i, j] * np.conjugate(gr_t[i, j])

    # ifft, cutoff and multiply with pre factor
    pg: npt.NDArray[np.complex128] = np.empty_like(gg_t, dtype=np.complex128)
    pr: npt.NDArray[np.complex128] = np.empty_like(gg_t, dtype=np.complex128)
    pl: npt.NDArray[np.complex128] = np.empty_like(gg_t, dtype=np.complex128)
    for i in numba.prange(no):
        pg[i, :] = fft.ifft(pg_t[i, :])
        pr[i, :] = fft.ifft(pr_t[i, :])
    for i in numba.prange(no):
        for j in numba.prange(ne2):
            pg[i, j] = pg[i, j] * pre_factor
            pr[i, j] = pr[i, j] * pre_factor

    # lesser polarization from identity
    for i in numba.prange(no):
        for j in range(ne2):
            pl[i, j] = -np.conjugate(pg[i, -j])

    return (pg[:, :ne], pl[:, :ne], pr[:, :ne])


@numba.njit("(c16, i4[:], c16[:,:], c16[:,:], c16[:,:])", parallel=True, cache=True, nogil=True, error_model="numpy")
def g2p_conv_cpu(
    pre_factor: np.complex128, ij2ji: npt.NDArray[np.int32], gg: npt.NDArray[np.complex128],
    gl: npt.NDArray[np.complex128], gr: npt.NDArray[np.complex128]
) -> typing.Tuple[npt.NDArray[np.complex128], npt.NDArray[np.complex128], npt.NDArray[np.complex128]]:
    """Calculates the polarization with convolution on the cpu(see file description). 
        The Green's function and a mapping to the transposed indices are needed.
        Is njit compiled

    Args:
        pre_factor      (np.complex128): pre_factor, multiplied at the end
        ij2ji   (npt.NDArray[np.int32]): mapping to transposed matrix, (#orbital)
        gg (npt.NDArray[np.complex128]): Greater Green's Function,     (#orbital, #energy)
        gl (npt.NDArray[np.complex128]): Lesser Green's Function,      (#orbital, #energy)
        gr (npt.NDArray[np.complex128]): Retarded Green's Function,   (#orbital, #energy)

    Returns:
        typing.Tuple[npt.NDArray[np.complex128], Greater polarization  (#orbital, #energy)
                     npt.NDArray[np.complex128], Lesser polarization   (#orbital, #energy)
                     npt.NDArray[np.complex128]  Retarded polarization (#orbital, #energy)
                    ] 
    """

    # #energy
    no: np.int32 = gg.shape[0]
    # nnz
    ne: np.int32 = gg.shape[1]

    # create polarization arrays
    pg: npt.NDArray[np.complex128] = np.empty_like(gg, dtype=np.complex128)
    pl: npt.NDArray[np.complex128] = np.empty_like(gg, dtype=np.complex128)
    pr: npt.NDArray[np.complex128] = np.empty_like(gg, dtype=np.complex128)

    # evaluate convolution
    for ij in numba.prange(no):
        for e in numba.prange(ne):
            ji = ij2ji[ij]
            tmpg = 0
            tmpl = 0
            tmpr = 0
            for ep in range(e, ne):
                tmpg += pre_factor * gg[ij, ep] * gl[ji, ep - e]
                tmpl += pre_factor * gl[ij, ep] * gg[ji, ep - e]
                tmpr += pre_factor * (gr[ij, ep] * gl[ji, ep - e] + gl[ij, ep] * np.conjugate(gr[ij, ep - e]))
            pg[ij, e] = tmpg
            pl[ij, e] = tmpl
            pr[ij, e] = tmpr

    return (pg, pl, pr)


def g2p_dense(gg: np.ndarray, gl: np.ndarray, gr: np.ndarray, energy: np.ndarray, workers=64):
    '''
    See readme, implementation of runsheng.

    Args
        gg, gl, gr : np.ndarray
            greater, lesser, and retarded green's function
            shape = (ne, n_orb, n_orb)
        energy : np.ndarray
            energy = np.linspace(E_min, E_max, ne) has to be evenly spaced!
            shape = (ne,)

    Returns
        pg, pl, pr : np.ndarray
            greater, lesser, and retarded polarization
            shape = (nep, n_orb, n_orb)
        ep : np.ndarray
            energy list for P and W
            should be symmetric
            E'~[-(ne-1)*denergy, ..., 0, ..., +(ne-1)*denergy], denergy=(E_max-E_min)/(ne-1)=E[1]-E[0]
            shape = (nep,)
    '''

    assert len(gr.shape) == 3
    assert len(energy.shape) == 1
    assert energy.shape[0] == gr.shape[0]
    assert gr.shape[1] == gr.shape[2]
    assert gr.shape == gl.shape
    assert gr.shape == gg.shape
    assert np.allclose(np.diff(energy), np.diff(energy)[0])  # evenly spaced

    ne = energy.shape[0]
    denergy = energy[1] - energy[0]

    nep = 2 * (ne - 1) + 1  # mode="full"
    ep = np.linspace(-(ne - 1) * denergy, +(ne - 1) * denergy, nep)

    # P^<>_ij(E') = -i*denergy/2pi \sum_{E} (G^<>_ij(E) G^><_ji(E-E'))
    pl = linalg_cpu.correlate_3D(gl, gg, mode="full", b_index="ji", method="fft", n_worker=workers)
    assert pl.shape[0] == nep

    pg = linalg_cpu.correlate_3D(gg, gl, mode="full", b_index="ji", method="fft", n_worker=workers)

    # P^r_ij(E') = -i*denergy/2pi \sum_{E} (G^<_ij(E) G^a_ji(E-E')+G^r_ij(E) G^<_ji(E-E'))
    # G^a=(G^r)^dagger
    ga = np.conjugate(np.einsum("ijk->ikj", gr, optimize="optimal"))
    pr = linalg_cpu.correlate_3D(gl, ga, mode="full", b_index="ji", method="fft", n_worker=workers)
    del ga
    pr += linalg_cpu.correlate_3D(gr, gl, mode="full", b_index="ji", method="fft", n_worker=workers)
    # times factor 2 to match gold solution, changed minus to plus
    pre_factor = -1.0j * denergy / (np.pi)
    pr = pre_factor * pr
    pl = pre_factor * pl
    pg = pre_factor * pg

    return pg, pl, pr, ep


@dace.program(auto_optimize=True)
def g2p_conv_dace(pre_factor: dace.complex128[1], ij2ji: dace.int32[NO], gg: dace.complex128[NO, NE],
                  gl: dace.complex128[NO, NE], gr: dace.complex128[NO, NE], pg: dace.complex128[NO, NE],
                  pl: dace.complex128[NO, NE], pr: dace.complex128[NO, NE]):
    """Todo finalize and test with new dace version

    Args:
        pre_factor (dace.complex128[1]): _description_
        ij2ji (dace.int32[NO]): _description_
        gg (dace.complex128[NO,NE]): _description_
        gl (dace.complex128[NO,NE]): _description_
        gr (dace.complex128[NO,NE]): _description_
        pg (dace.complex128[NO,NE]): _description_
        pl (dace.complex128[NO,NE]): _description_
        pr (dace.complex128[NO,NE]): _description_
    """
    for ij in range(NO):
        for e in range(NE):
            for ep in range(e, NE):
                ji = ij2ji[ij]
                pg[ij, e] += pre_factor[0] * gg[ij, ep] * gl[ji, ep - e]
                pl[ij, e] += pre_factor[0] * gl[ij, ep] * gg[ji, ep - e]
                pr[ij, e] += pre_factor[0] * (gr[ij, ep] * gl[ji, ep - e] + gl[ij, ep] * np.conjugate(gr[ij, ep - e]))


@dace.program(auto_optimize=True)
def g2p_fft_dace(pre_factor: dace.complex128[1], ij2ji: dace.int32[NO], gg: dace.complex128[NO, NE],
                 gl: dace.complex128[NO, NE], gr: dace.complex128[NO, NE], pg: dace.complex128[NO, NE],
                 pl: dace.complex128[NO, NE], pr: dace.complex128[NO, NE]):
    """Todo finalize, not working state

    Args:
        pre_factor (dace.complex128[1]): _description_fft(
        ij2ji (dace.int32[NO]): _description_
        gg (dace.complex128[NO,NE]): _description_
        gl (dace.complex128[NO,NE]): _description_
        gr (dace.complex128[NO,NE]): _description_
        pg (dace.complex128[NO,NE]): _description_
        pl (dace.complex128[NO,NE]): _description_
        pr (dace.complex128[NO,NE]): _description_
    """
    # fft
    gg_t = dace.ndarray((NO, 2 * NE), dtype=dace.complex128)
    gl_t = dace.ndarray((NO, 2 * NE), dtype=dace.complex128)
    gr_t = dace.ndarray((NO, 2 * NE), dtype=dace.complex128)
    for i in dace.map[0:NO]:
        gg_t[i, :] = fft.fft(gg[i, :], n=2 * NE)
        gl_t[i, :] = fft.fft(gl[i, :], n=2 * NE)
        gr_t[i, :] = fft.fft(gr[i, :], n=2 * NE)

    # reverse and transpose
    gl_t_mod: npt.NDArray[np.complex128] = dace.ndarray((NO, 2 * NE), dtype=dace.complex128)
    gg_t_mod: npt.NDArray[np.complex128] = dace.ndarray((NO, 2 * NE), dtype=dace.complex128)

    tmpl: npt.NDArray[np.complex128] = dace.ndarray((NO, 2 * NE), dtype=dace.complex128)
    tmpg: npt.NDArray[np.complex128] = dace.ndarray((NO, 2 * NE), dtype=dace.complex128)

    for i in dace.map[0:NO]:
        for j in dace.map[0:2 * NE]:
            tmpl[i, j] = gl_t[i, -j]
            tmpg[i, j] = gg_t[i, -j]
    for i in dace.map[0:NO]:
        gl_t_mod[ij2ji[i], :] = tmpl[i, :]
        gg_t_mod[ij2ji[i], :] = tmpg[i, :]

    # multiply elementwise
    pg_t: npt.NDArray[np.complex128] = dace.ndarray((NO, 2 * NE), dtype=dace.complex128)
    pl_t: npt.NDArray[np.complex128] = dace.ndarray((NO, 2 * NE), dtype=dace.complex128)
    pr_t: npt.NDArray[np.complex128] = dace.ndarray((NO, 2 * NE), dtype=dace.complex128)

    for i in dace.map[0:NO]:
        for j in dace.map[0:2 * NE]:
            pg_t[i, j] = gg_t[i, j] * gl_t_mod[i, j]
            pl_t[i, j] = gl_t[i, j] * gg_t_mod[i, j]
            pr_t[i, j] = gr_t[i, j] * gl_t_mod[i, j] + gl_t[i, j] * np.conjugate(gr_t[i, j])

    # ifft, cutoff and multiply with pre factor
    for i in dace.map[0:NO]:
        pg[i, :] = fft.ifft(pg_t[i, :])[:NE]
        pl[i, :] = fft.ifft(pl_t[i, :])[:NE]
        pr[i, :] = fft.ifft(pr_t[i, :])[:NE]
    for i in dace.map[0:NO]:
        for j in dace.map[0:NE]:
            pg[i, j] = pg[i, j] * pre_factor[0]
            pl[i, j] = pl[i, j] * pre_factor[0]
<<<<<<< HEAD
            pr[i, j] = pr[i, j] * pre_factor[0]
=======
            pr[i, j] = pr[i, j] * pre_factor[0]


def g2p_fft_mpi_cpu_bare(
    pre_factor: np.complex128,
    gg: npt.NDArray[np.complex128],
    gl: npt.NDArray[np.complex128],
    gr: npt.NDArray[np.complex128],
    gl_transposed: npt.NDArray[np.complex128]
) -> typing.Tuple[npt.NDArray[np.complex128], npt.NDArray[np.complex128],
                  npt.NDArray[np.complex128]]:
    """Calculates the polarization with fft on the cpu(see file description). 
        The Green's function and a the lesser transposed are needed. This is a test function without numba compilation for debugging reasons.


    Args:
        pre_factor      (np.complex128): pre_factor, multiplied at the end
        gg (npt.NDArray[np.complex128]): Greater Green's Function,     (#orbital, #energy)
        gl (npt.NDArray[np.complex128]): Lesser Green's Function,      (#orbital, #energy)
        gr (npt.NDArray[np.complex128]): Retarded Green's Function,    (#orbital, #energy)
        gl_tranposed (npt.NDArray[np.complex128]): Transposed in orbital lesser Green's Function,    (#orbital, #energy)

    Returns:
        typing.Tuple[npt.NDArray[np.complex128], Greater polarization  (#orbital, #energy)
                     npt.NDArray[np.complex128], Lesser polarization   (#orbital, #energy)
                     npt.NDArray[np.complex128]  Retarded polarization (#orbital, #energy)
                    ] 
    """
    # number of energy points and nnz
    ne = gg.shape[1]
    no = gg.shape[0]
    ne2 = 2 * ne

    # fft
    gg_t: npt.NDArray[np.complex128] = np.empty((no,ne2), dtype=np.complex128)
    gl_t: npt.NDArray[np.complex128] = np.empty((no,ne2), dtype=np.complex128)
    gr_t: npt.NDArray[np.complex128] = np.empty((no,ne2), dtype=np.complex128)
    gl_transposed_t: npt.NDArray[np.complex128] = np.empty((no,ne2), dtype=np.complex128)
    for i in range(no):
        gg_t[i,:] = fft.fft(gg[i,:], n=ne2)
        gl_t[i,:] = fft.fft(gl[i,:], n=ne2)
        gr_t[i,:] = fft.fft(gr[i,:], n=ne2)
        gl_transposed_t[i,:] = fft.fft(gl_transposed[i,:], n=ne2)

    # reverse and transpose
    gl_t_mod: npt.NDArray[np.complex128] = np.empty_like(gl_t, dtype=np.complex128)

    for i in range(no):
        for j in range(ne2):
            gl_t_mod[i, j] = gl_transposed_t[i, -j]

    # multiply elementwise
    pg_t: npt.NDArray[np.complex128] = np.empty_like(gl_t, dtype=np.complex128)
    pr_t: npt.NDArray[np.complex128] = np.empty_like(gl_t, dtype=np.complex128)

    for i in range(no):
        for j in range(ne2):
            pg_t[i,j] = gg_t[i,j] * gl_t_mod[i,j]
            pr_t[i,j] = gr_t[i,j] * gl_t_mod[i,j] + gl_t[i,j] * np.conjugate(gr_t[i,j])


    # ifft, cutoff and multiply with pre factor
    pg: npt.NDArray[np.complex128] = np.empty_like(gg_t, dtype=np.complex128)
    pr: npt.NDArray[np.complex128] = np.empty_like(gg_t, dtype=np.complex128)
    pl: npt.NDArray[np.complex128] = np.empty_like(gg_t, dtype=np.complex128)
    for i in range(no):
        pg[i,:] = fft.ifft(pg_t[i,:])
        pr[i,:] = fft.ifft(pr_t[i,:])
    for i in range(no):
        for j in range(ne2):
            pg[i, j] = pg[i, j] * pre_factor
            pr[i, j] = pr[i, j] * pre_factor

    # lesser polarization from identity
    for i in range(no):
        for j in range(ne2):
            pl[i, j] = -np.conjugate(pg[i, -j])

    return (pg[:, :ne], pl[:, :ne], pr[:, :ne])
>>>>>>> c88ba4b9
<|MERGE_RESOLUTION|>--- conflicted
+++ resolved
@@ -480,9 +480,6 @@
         for j in dace.map[0:NE]:
             pg[i, j] = pg[i, j] * pre_factor[0]
             pl[i, j] = pl[i, j] * pre_factor[0]
-<<<<<<< HEAD
-            pr[i, j] = pr[i, j] * pre_factor[0]
-=======
             pr[i, j] = pr[i, j] * pre_factor[0]
 
 
@@ -561,5 +558,4 @@
         for j in range(ne2):
             pl[i, j] = -np.conjugate(pg[i, -j])
 
-    return (pg[:, :ne], pl[:, :ne], pr[:, :ne])
->>>>>>> c88ba4b9
+    return (pg[:, :ne], pl[:, :ne], pr[:, :ne])