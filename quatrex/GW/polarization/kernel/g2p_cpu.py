--- conflicted
+++ resolved
@@ -286,8 +286,73 @@
     return (pg[:, :ne], pl[:, :ne], pr[:, :ne])
 
 
-<<<<<<< HEAD
-#@numba.njit("(c16, i4[:], c16[:,:], c16[:,:], c16[:,:], c16[:,:], i8[:])", parallel=True, cache=True, nogil=True, error_model="numpy")
+@numba.njit("(c16, c16[:,:], c16[:,:], c16[:,:])", parallel=True, cache=True, nogil=True, error_model="numpy")
+def g2p_fft_mpi_cpu_inlined_nopr(
+    pre_factor: np.complex128, gg: npt.NDArray[np.complex128], gl: npt.NDArray[np.complex128], gl_transposed: npt.NDArray[np.complex128]
+) -> typing.Tuple[npt.NDArray[np.complex128], npt.NDArray[np.complex128], npt.NDArray[np.complex128]]:
+    """Calculates the polarization with fft on the cpu(see file description). 
+        The Green's function and a the lesser transposed are needed.
+
+
+    Args:
+        pre_factor      (np.complex128): pre_factor, multiplied at the end
+        gg (npt.NDArray[np.complex128]): Greater Green's Function,     (#orbital, #energy)
+        gl (npt.NDArray[np.complex128]): Lesser Green's Function,      (#orbital, #energy)
+        gr (npt.NDArray[np.complex128]): Retarded Green's Function,    (#orbital, #energy)
+        gl_tranposed (npt.NDArray[np.complex128]): Transposed in orbital lesser Green's Function,    (#orbital, #energy)
+
+    Returns:
+        typing.Tuple[npt.NDArray[np.complex128], Greater polarization  (#orbital, #energy)
+                     npt.NDArray[np.complex128], Lesser polarization   (#orbital, #energy)
+                     npt.NDArray[np.complex128]  Retarded polarization (#orbital, #energy)
+                    ] 
+    """
+    # number of energy points and nnz
+    ne = gg.shape[1]
+    no = gg.shape[0]
+    ne2 = 2 * ne
+
+    # fft
+    gg_t: npt.NDArray[np.complex128] = np.empty((no, ne2), dtype=np.complex128)
+    gl_t: npt.NDArray[np.complex128] = np.empty((no, ne2), dtype=np.complex128)
+    gl_transposed_t: npt.NDArray[np.complex128] = np.empty((no, ne2), dtype=np.complex128)
+    for i in numba.prange(no):
+        gg_t[i, :] = fft.fft(gg[i, :], n=ne2)
+        gl_t[i, :] = fft.fft(gl[i, :], n=ne2)
+        gl_transposed_t[i, :] = fft.fft(gl_transposed[i, :], n=ne2)
+
+    # reverse and transpose
+    gl_t_mod: npt.NDArray[np.complex128] = np.empty_like(gl_t, dtype=np.complex128)
+
+    for i in numba.prange(no):
+        for j in range(ne2):
+            gl_t_mod[i, j] = gl_transposed_t[i, -j]
+
+    # multiply elementwise
+    pg_t: npt.NDArray[np.complex128] = np.empty_like(gl_t, dtype=np.complex128)
+
+    for i in numba.prange(no):
+        for j in numba.prange(ne2):
+            pg_t[i, j] = gg_t[i, j] * gl_t_mod[i, j]
+
+    # ifft, cutoff and multiply with pre factor
+    pg: npt.NDArray[np.complex128] = np.empty_like(gg_t, dtype=np.complex128)
+    pl: npt.NDArray[np.complex128] = np.empty_like(gg_t, dtype=np.complex128)
+    for i in numba.prange(no):
+        pg[i, :] = fft.ifft(pg_t[i, :])
+    for i in numba.prange(no):
+        for j in numba.prange(ne2):
+            pg[i, j] = pg[i, j] * pre_factor
+
+    # lesser polarization from identity
+    for i in numba.prange(no):
+        for j in range(ne2):
+            pl[i, j] = -np.conjugate(pg[i, -j])
+
+    return (pg[:, :ne], pl[:, :ne])
+
+
+# @numba.njit("(c16, i4[:], c16[:,:], c16[:,:], c16[:,:], c16[:,:], i8[:])", parallel=True, cache=True, nogil=True, error_model="numpy")
 def g2p_fft_mpi_cpu_inlined_kpoints(
     pre_factor: np.complex128,
     ij2ji: npt.NDArray[np.int32], 
@@ -306,18 +371,6 @@
     Args:
         pre_factor      (np.complex128): pre_factor, multiplied at the end
         ij2ji   (npt.NDArray[np.int32]): mapping to transposed matrix, (#orbital)
-=======
-@numba.njit("(c16, c16[:,:], c16[:,:], c16[:,:])", parallel=True, cache=True, nogil=True, error_model="numpy")
-def g2p_fft_mpi_cpu_inlined_nopr(
-    pre_factor: np.complex128, gg: npt.NDArray[np.complex128], gl: npt.NDArray[np.complex128], gl_transposed: npt.NDArray[np.complex128]
-) -> typing.Tuple[npt.NDArray[np.complex128], npt.NDArray[np.complex128], npt.NDArray[np.complex128]]:
-    """Calculates the polarization with fft on the cpu(see file description). 
-        The Green's function and a the lesser transposed are needed.
-
-
-    Args:
-        pre_factor      (np.complex128): pre_factor, multiplied at the end
->>>>>>> c2eb06b4
         gg (npt.NDArray[np.complex128]): Greater Green's Function,     (#orbital, #energy)
         gl (npt.NDArray[np.complex128]): Lesser Green's Function,      (#orbital, #energy)
         gr (npt.NDArray[np.complex128]): Retarded Green's Function,    (#orbital, #energy)
@@ -329,7 +382,6 @@
                      npt.NDArray[np.complex128]  Retarded polarization (#orbital, #energy)
                     ] 
     """
-<<<<<<< HEAD
     # number of energy points and nnz (or orbital?)
     nkpts = np.prod(num_kpoints, dtype=np.int32)
     ne = int(gg.shape[1]/nkpts)
@@ -467,51 +519,6 @@
                 pr[ij, ki*ne+e] = tmpr
 
     return (pg, pl, pr)
-=======
-    # number of energy points and nnz
-    ne = gg.shape[1]
-    no = gg.shape[0]
-    ne2 = 2 * ne
-
-    # fft
-    gg_t: npt.NDArray[np.complex128] = np.empty((no, ne2), dtype=np.complex128)
-    gl_t: npt.NDArray[np.complex128] = np.empty((no, ne2), dtype=np.complex128)
-    gl_transposed_t: npt.NDArray[np.complex128] = np.empty((no, ne2), dtype=np.complex128)
-    for i in numba.prange(no):
-        gg_t[i, :] = fft.fft(gg[i, :], n=ne2)
-        gl_t[i, :] = fft.fft(gl[i, :], n=ne2)
-        gl_transposed_t[i, :] = fft.fft(gl_transposed[i, :], n=ne2)
-
-    # reverse and transpose
-    gl_t_mod: npt.NDArray[np.complex128] = np.empty_like(gl_t, dtype=np.complex128)
-
-    for i in numba.prange(no):
-        for j in range(ne2):
-            gl_t_mod[i, j] = gl_transposed_t[i, -j]
-
-    # multiply elementwise
-    pg_t: npt.NDArray[np.complex128] = np.empty_like(gl_t, dtype=np.complex128)
-
-    for i in numba.prange(no):
-        for j in numba.prange(ne2):
-            pg_t[i, j] = gg_t[i, j] * gl_t_mod[i, j]
-
-    # ifft, cutoff and multiply with pre factor
-    pg: npt.NDArray[np.complex128] = np.empty_like(gg_t, dtype=np.complex128)
-    pl: npt.NDArray[np.complex128] = np.empty_like(gg_t, dtype=np.complex128)
-    for i in numba.prange(no):
-        pg[i, :] = fft.ifft(pg_t[i, :])
-    for i in numba.prange(no):
-        for j in numba.prange(ne2):
-            pg[i, j] = pg[i, j] * pre_factor
-
-    # lesser polarization from identity
-    for i in numba.prange(no):
-        for j in range(ne2):
-            pl[i, j] = -np.conjugate(pg[i, -j])
-
-    return (pg[:, :ne], pl[:, :ne])
->>>>>>> c2eb06b4
 
 
 @numba.njit("(c16, i4[:], c16[:,:], c16[:,:], c16[:,:])", parallel=True, cache=True, nogil=True, error_model="numpy")
