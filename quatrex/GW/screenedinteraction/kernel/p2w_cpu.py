# Copyright 2023 ETH Zurich and the QuaTrEx authors. All rights reserved.
""" Functions to calculate the screened interaction on the cpu. See README.md for more information. """

import concurrent.futures
from itertools import repeat
import numpy as np
import mkl
import typing
import numpy.typing as npt
from scipy import sparse
from utils import matrix_creation
from utils import change_format
from utils.matrix_creation import homogenize_matrix
from block_tri_solvers import rgf_W
# from block_tri_solvers import matrix_inversion_w
from OBC import obc_w_cpu
import time


def p2w_pool_mpi_cpu(
    hamiltionian_obj: object,
    energy: npt.NDArray[np.float64],
    pg: npt.NDArray[np.complex128],
    pl: npt.NDArray[np.complex128],
    pr: npt.NDArray[np.complex128],
    vh: npt.NDArray[np.complex128],
    dosw: npt.NDArray[np.complex128],
    new: npt.NDArray[np.complex128],
    npw: npt.NDArray[np.complex128],
    idx_e: npt.NDArray[np.int32],
    factor: npt.NDArray[np.float64],
    comm,
    rank,
    size,
    nbc,
    homogenize: bool = False,
    mkl_threads: int = 1,
    worker_num: int = 1,
    block_inv: bool = False,
    use_dace: bool = False,
    validate_dace: bool = False
) -> typing.Tuple[npt.NDArray[np.complex128], npt.NDArray[np.complex128], npt.NDArray[np.complex128],
                  npt.NDArray[np.complex128], npt.NDArray[np.complex128], npt.NDArray[np.complex128], int, int]:
    """Calculates the screened interaction on the cpu.
    Uses mkl threading and pool threads.

    Args:
        hamiltionian_obj (object): Class containing the hamiltonian information
        energy (npt.NDArray[np.float64]): energy points
        pg (npt.NDArray[np.complex128]): Greater polarization, vector of sparse matrices
        pl (npt.NDArray[np.complex128]): Lesser polarization, vector of sparse matrices
        pr (npt.NDArray[np.complex128]): Retarded polarization, vector of sparse matrices
        vh (npt.NDArray[np.complex128]): Vh sparse matrix
        dosw (npt.NDArray[np.complex128]): density of state
        new (npt.NDArray[np.complex128]): density of state
        npw (npt.NDArray[np.complex128]): density of state
        factor (npt.NDArray[np.float64]): Smoothing factor
        mkl_threads (int, optional): Number of mkl threads used. Defaults to 1.
        worker_num(int, optional): Number of pool workers used. Defaults to 1.

    Returns:
        typing.Tuple[npt.NDArray[np.complex128],
                    npt.NDArray[np.complex128],
                    npt.NDArray[np.complex128],
                    npt.NDArray[np.complex128],
                    npt.NDArray[np.complex128],
                    npt.NDArray[np.complex128],
                    int, int ]:
    Diagonal/Upper block tensor (#blocks, blocksize, blocksize) of greater, lesser, retarded screened interaction.
    Number of blocks and block size after matrix multiplication
    """
    # number of energy points
    ne = energy.shape[0]

    # number of blocks
    nb = hamiltionian_obj.Bmin.shape[0]
    # start and end index of each block in python indexing
    bmax = hamiltionian_obj.Bmax - 1
    bmin = hamiltionian_obj.Bmin - 1

    # fix nbc to 2 for the given solution
    # todo calculate it
    #nbc = 2

    # block sizes after matrix multiplication
    bmax_mm = bmax[nbc - 1:nb:nbc]
    bmin_mm = bmin[0:nb:nbc]
    # number of blocks after matrix multiplication
    nb_mm = bmax_mm.size
    # larges block length after matrix multiplication
    lb_max_mm = np.max(bmax_mm - bmin_mm + 1)

    # create empty buffer for screened interaction
    # in block format
    wr_diag, wr_upper, wl_diag, wl_upper, wg_diag, wg_upper = matrix_creation.initialize_block_G(ne, nb_mm, lb_max_mm)
    xr_diag = np.zeros((ne, nb_mm, lb_max_mm, lb_max_mm), dtype=np.complex128)
    # set number of mkl threads
    mkl.set_num_threads(mkl_threads)

    for ie in range(ne):
        # Anti-Hermitian symmetrizing of PL and PG
        pl[ie] = 1j * np.imag(pl[ie])
        pl[ie] = (pl[ie] - pl[ie].conj().T) / 2

        pg[ie] = 1j * np.imag(pg[ie])
        pg[ie] = (pg[ie] - pg[ie].conj().T) / 2

        # PR has to be derived from PL and PG and then has to be symmetrized
        pr[ie] = 1j * np.imag(pg[ie] - pl[ie]) / 2
        pr[ie] = (pr[ie] + pr[ie].T) / 2
        if homogenize:
            pr[ie] = homogenize_matrix(pr[ie][bmin[0]:bmax[0], bmin[0]:bmax[0]],
                                       pr[ie][bmin[0]:bmax[0], bmin[1]:bmax[1]], len(bmax), 'R')
            pl[ie] = homogenize_matrix(pl[ie][bmin[0]:bmax[0], bmin[0]:bmax[0]],
                                       pl[ie][bmin[0]:bmax[0], bmin[1]:bmax[1]], len(bmax), 'L')
            pg[ie] = homogenize_matrix(pg[ie][bmin[0]:bmax[0], bmin[0]:bmax[0]],
                                       pg[ie][bmin[0]:bmax[0], bmin[1]:bmax[1]], len(bmax), 'G')

    # Create a process pool with num_worker workers

    ref_flag = False
    with concurrent.futures.ThreadPoolExecutor(max_workers=worker_num) as executor:
        # Use the map function to apply the inv_matrices function to each pair of matrices in parallel
        executor.map(
<<<<<<< HEAD
            #results = executor.map(
            rgf_W.rgf_w_opt,
            repeat(vh),
            pg,
            pl,
            pr,
            repeat(bmax),
            repeat(bmin),
            wg_diag,
            wg_upper,
            wl_diag,
            wl_upper,
            wr_diag,
            wr_upper,
            xr_diag,
            dosw,
            new,
            npw,
            repeat(nbc),
            idx_e,
            factor,
            repeat(block_inv),
            repeat(use_dace),
            repeat(validate_dace))
=======
        #results = executor.map(
                    rgf_W.rgf_w_opt,
                    repeat(vh),
                    pg, pl, pr,
                    repeat(bmax), repeat(bmin),
                    wg_diag, wg_upper,
                    wl_diag, wl_upper,
                    wr_diag, wr_upper,
                    xr_diag, dosw, new, npw, repeat(nbc),
                    idx_e, factor,
                    repeat(block_inv),
                    repeat(use_dace),
                    repeat(validate_dace),repeat(ref_flag))
>>>>>>> c88ba4b9
        #for res in results:
        #   assert isinstance(res, np.ndarray)

    # Calculate F1, F2, which are the relative errors of GR-GA = GG-GL
    F1 = np.max(np.abs(dosw - (new + npw)) / (np.abs(dosw) + 1e-6), axis=1)
    F2 = np.max(np.abs(dosw - (new + npw)) / (np.abs(new + npw) + 1e-6), axis=1)

    buf_recv_r = np.empty((dosw.shape[1]), dtype=np.complex128)
    buf_send_r = np.empty((dosw.shape[1]), dtype=np.complex128)
    buf_recv_l = np.empty((dosw.shape[1]), dtype=np.complex128)
    buf_send_l = np.empty((dosw.shape[1]), dtype=np.complex128)
    if size > 1:
        if rank == 0:
            buf_send_r[:] = dosw[ne - 1, :]
            comm.Sendrecv(sendbuf=buf_send_r, dest=rank + 1, recvbuf=buf_recv_r, source=rank + 1)

        elif rank == size - 1:
            buf_send_l[:] = dosw[0, :]
            comm.Sendrecv(sendbuf=buf_send_l, dest=rank - 1, recvbuf=buf_recv_l, source=rank - 1)
        else:
            buf_send_r[:] = dosw[ne - 1, :]
            buf_send_l[:] = dosw[0, :]
            comm.Sendrecv(sendbuf=buf_send_r, dest=rank + 1, recvbuf=buf_recv_r, source=rank + 1)
            comm.Sendrecv(sendbuf=buf_send_l, dest=rank - 1, recvbuf=buf_recv_l, source=rank - 1)

    # Remove individual peaks (To-Do: improve this part by sending boundary elements to the next process)
    if size == 1:
        dDOSm = np.concatenate(([0], np.max(np.abs(dosw[1:ne - 1, :] / (dosw[0:ne - 2, :] + 1)),
                                            axis=1), [np.max(np.abs(dosw[ne - 1, :] / (dosw[ne - 2, :] + 1)))]))
        dDOSp = np.concatenate(([np.max(np.abs(dosw[0, :] / (dosw[1, :] + 1)))],
                                np.max(np.abs(dosw[1:ne - 1, :] / (dosw[2:ne, :] + 1)), axis=1), [0]))
    elif rank == 0:
        dDOSm = np.concatenate(([0], np.max(np.abs(dosw[1:ne - 1, :] / (dosw[0:ne - 2, :] + 1)),
                                            axis=1), [np.max(np.abs(dosw[ne - 1, :] / (dosw[ne - 2, :] + 1)))]))
        dDOSp = np.concatenate(([np.max(np.abs(dosw[0, :] / (dosw[1, :] + 1)))],
                                np.max(np.abs(dosw[1:ne - 1, :] / (dosw[2:ne, :] + 1)),
                                       axis=1), [np.max(np.abs(dosw[ne - 1, :] / (buf_recv_r + 1)))]))
    elif rank == size - 1:
        dDOSm = np.concatenate(([np.max(np.abs(dosw[0, :] / (buf_recv_l + 1)))],
                                np.max(np.abs(dosw[1:ne - 1, :] / (dosw[0:ne - 2, :] + 1)),
                                       axis=1), [np.max(np.abs(dosw[ne - 1, :] / (dosw[ne - 2, :] + 1)))]))
        dDOSp = np.concatenate(([np.max(np.abs(dosw[0, :] / (dosw[1, :] + 1)))],
                                np.max(np.abs(dosw[1:ne - 1, :] / (dosw[2:ne, :] + 1)), axis=1), [0]))
    else:
        dDOSm = np.concatenate(([np.max(np.abs(dosw[0, :] / (buf_recv_l + 1)))],
                                np.max(np.abs(dosw[1:ne - 1, :] / (dosw[0:ne - 2, :] + 1)),
                                       axis=1), [np.max(np.abs(dosw[ne - 1, :] / (dosw[ne - 2, :] + 1)))]))
        dDOSp = np.concatenate(([np.max(np.abs(dosw[0, :] / (dosw[1, :] + 1)))],
                                np.max(np.abs(dosw[1:ne - 1, :] / (dosw[2:ne, :] + 1)),
                                       axis=1), [np.max(np.abs(dosw[ne - 1, :] / (buf_recv_r + 1)))]))

    # Find indices of elements satisfying the conditions
    ind_zeros = np.where((F1 > 0.1) | (F2 > 0.1) | ((dDOSm > 5) & (dDOSp > 5)))[0]

    # Remove the identified peaks and errors
    for index in ind_zeros:
        wr_diag[index, :, :, :] = 0
        wr_upper[index, :, :, :] = 0
        wl_diag[index, :, :, :] = 0
        wl_upper[index, :, :, :] = 0
        wg_diag[index, :, :, :] = 0
        wg_upper[index, :, :, :] = 0

    return wg_diag, wg_upper, wl_diag, wl_upper, wr_diag, wr_upper, nb_mm, lb_max_mm, ind_zeros


def p2w_mpi_cpu(
    hamiltionian_obj: object,
    energy: npt.NDArray[np.float64],
    pg: npt.NDArray[np.complex128],
    pl: npt.NDArray[np.complex128],
    pr: npt.NDArray[np.complex128],
    vh: npt.NDArray[np.complex128],
    dosw: npt.NDArray[np.complex128],
    new: npt.NDArray[np.complex128],
    npw: npt.NDArray[np.complex128],
    factor: npt.NDArray[np.float64],
    comm,
    rank,
    size,
    nbc,
    mkl_threads: int = 1,
    block_inv: bool = False,
    use_dace: bool = False,
    validate_dace: bool = False
) -> typing.Tuple[npt.NDArray[np.complex128], npt.NDArray[np.complex128], npt.NDArray[np.complex128],
                  npt.NDArray[np.complex128], npt.NDArray[np.complex128], npt.NDArray[np.complex128], int, int]:
    """Calculates the screened interaction on the cpu.
    Uses only mkl threading.

    Args:
        hamiltionian_obj (object): Class containing the hamiltonian information
        energy (npt.NDArray[np.float64]): energy points
        pg (npt.NDArray[np.complex128]): Greater polarization, vector of sparse matrices
        pl (npt.NDArray[np.complex128]): Lesser polarization, vector of sparse matrices
        pr (npt.NDArray[np.complex128]): Retarded polarization, vector of sparse matrices
        vh (npt.NDArray[np.complex128]): Vh sparse matrix
        dosw (npt.NDArray[np.complex128]): density of state
        new (npt.NDArray[np.complex128]): todo
        npw (npt.NDArray[np.complex128]): todo
        factor (npt.NDArray[np.float64]): Smoothing factor
        mkl_threads (int, optional): Number of mkl threads used. Defaults to 1.

    Returns:
        typing.Tuple[npt.NDArray[np.complex128],
                    npt.NDArray[np.complex128],
                    npt.NDArray[np.complex128],
                    npt.NDArray[np.complex128],
                    npt.NDArray[np.complex128],
                    npt.NDArray[np.complex128],
                    int, int ]:
    Diagonal/Upper block tensor (#blocks, blocksize, blocksize) of greater, lesser, retarded screened interaction.
    Number of blocks and block size after matrix multiplication
    """

    # create timing vector
    times = np.zeros((10), dtype=np.float64)

    # number of energy points
    ne = energy.shape[0]

    # number of blocks
    nb = hamiltionian_obj.Bmin.shape[0]
    # start and end index of each block in python indexing
    bmax = hamiltionian_obj.Bmax - 1
    bmin = hamiltionian_obj.Bmin - 1

    # fix nbc to 2 for the given solution
    # todo calculate it
    #nbc = 2

    # block sizes after matrix multiplication
    bmax_mm = bmax[nbc - 1:nb:nbc]
    bmin_mm = bmin[0:nb:nbc]
    # number of blocks after matrix multiplication
    nb_mm = bmax_mm.size
    # larges block length after matrix multiplication
    lb_max_mm = np.max(bmax_mm - bmin_mm + 1)

    # create empty buffer for screened interaction
    # in block format
    wr_diag, wr_upper, wl_diag, wl_upper, wg_diag, wg_upper = matrix_creation.initialize_block_G(ne, nb_mm, lb_max_mm)
    xr_diag = np.zeros((ne, nb_mm, lb_max_mm, lb_max_mm), dtype=np.complex128)
    # set number of mkl threads
    mkl.set_num_threads(mkl_threads)

    # todo remove this
    # not used inside rgf_W
    index_e = np.arange(ne)

    for ie in range(ne):
        out = rgf_W.rgf_w_opt(vh,
                              pg[ie],
                              pl[ie],
                              pr[ie],
                              bmax,
                              bmin,
                              wg_diag[ie],
                              wg_upper[ie],
                              wl_diag[ie],
                              wl_upper[ie],
                              wr_diag[ie],
                              wr_upper[ie],
                              xr_diag[ie],
                              dosw[ie],
                              new[ie],
                              npw[ie],
                              nbc,
                              index_e[ie],
                              factor[ie],
                              block_inv=block_inv,
                              use_dace=use_dace,
                              validate_dace=validate_dace)
        times += out
    print("Time symmetrize: ", times[0])
    print("Time sr,lg,ll arrays: ", times[1])
    print("Time scattering obc: ", times[2])
    print("Time beyn obc: ", times[3])
    print("Time dl obc: ", times[4])
    print("Time inversion: ", times[5])

    # Calculate F1, F2, which are the relative errors of GR-GA = GG-GL
    F1 = np.max(np.abs(dosw - (new + npw)) / (np.abs(dosw) + 1e-6), axis=1)
    F2 = np.max(np.abs(dosw - (new + npw)) / (np.abs(new + npw) + 1e-6), axis=1)

    buf_recv_r = np.empty((dosw.shape[1]), dtype=np.complex128)
    buf_send_r = np.empty((dosw.shape[1]), dtype=np.complex128)
    buf_recv_l = np.empty((dosw.shape[1]), dtype=np.complex128)
    buf_send_l = np.empty((dosw.shape[1]), dtype=np.complex128)
    if size > 1:
        if rank == 0:
            buf_send_r[:] = dosw[ne - 1, :]
            comm.Sendrecv(sendbuf=buf_send_r, dest=rank + 1, recvbuf=buf_recv_r, source=rank + 1)

        elif rank == size - 1:
            buf_send_l[:] = dosw[0, :]
            comm.Sendrecv(sendbuf=buf_send_l, dest=rank - 1, recvbuf=buf_recv_l, source=rank - 1)
        else:
            buf_send_r[:] = dosw[ne - 1, :]
            buf_send_l[:] = dosw[0, :]
            comm.Sendrecv(sendbuf=buf_send_r, dest=rank + 1, recvbuf=buf_recv_r, source=rank + 1)
            comm.Sendrecv(sendbuf=buf_send_l, dest=rank - 1, recvbuf=buf_recv_l, source=rank - 1)

    # Remove individual peaks (To-Do: improve this part by sending boundary elements to the next process)
    if size == 1:
        dDOSm = np.concatenate(([0], np.max(np.abs(dosw[1:ne - 1, :] / (dosw[0:ne - 2, :] + 1)),
                                            axis=1), [np.max(np.abs(dosw[ne - 1, :] / (dosw[ne - 2, :] + 1)))]))
        dDOSp = np.concatenate(([np.max(np.abs(dosw[0, :] / (dosw[1, :] + 1)))],
                                np.max(np.abs(dosw[1:ne - 1, :] / (dosw[2:ne, :] + 1)), axis=1), [0]))
    elif rank == 0:
        dDOSm = np.concatenate(([0], np.max(np.abs(dosw[1:ne - 1, :] / (dosw[0:ne - 2, :] + 1)),
                                            axis=1), [np.max(np.abs(dosw[ne - 1, :] / (dosw[ne - 2, :] + 1)))]))
        dDOSp = np.concatenate(([np.max(np.abs(dosw[0, :] / (dosw[1, :] + 1)))],
                                np.max(np.abs(dosw[1:ne - 1, :] / (dosw[2:ne, :] + 1)),
                                       axis=1), [np.max(np.abs(dosw[ne - 1, :] / (buf_recv_r + 1)))]))
    elif rank == size - 1:
        dDOSm = np.concatenate(([np.max(np.abs(dosw[0, :] / (buf_recv_l + 1)))],
                                np.max(np.abs(dosw[1:ne - 1, :] / (dosw[0:ne - 2, :] + 1)),
                                       axis=1), [np.max(np.abs(dosw[ne - 1, :] / (dosw[ne - 2, :] + 1)))]))
        dDOSp = np.concatenate(([np.max(np.abs(dosw[0, :] / (dosw[1, :] + 1)))],
                                np.max(np.abs(dosw[1:ne - 1, :] / (dosw[2:ne, :] + 1)), axis=1), [0]))
    else:
        dDOSm = np.concatenate(([np.max(np.abs(dosw[0, :] / (buf_recv_l + 1)))],
                                np.max(np.abs(dosw[1:ne - 1, :] / (dosw[0:ne - 2, :] + 1)),
                                       axis=1), [np.max(np.abs(dosw[ne - 1, :] / (dosw[ne - 2, :] + 1)))]))
        dDOSp = np.concatenate(([np.max(np.abs(dosw[0, :] / (dosw[1, :] + 1)))],
                                np.max(np.abs(dosw[1:ne - 1, :] / (dosw[2:ne, :] + 1)),
                                       axis=1), [np.max(np.abs(dosw[ne - 1, :] / (buf_recv_r + 1)))]))

    # Find indices of elements satisfying the conditions
    ind_zeros = np.where((F1 > 0.1) | (F2 > 0.1) | ((dDOSm > 5) & (dDOSp > 5)))[0]

    # Remove the identified peaks and errors
    for index in ind_zeros:
        wr_diag[index, :, :, :] = 0
        wr_upper[index, :, :, :] = 0
        wl_diag[index, :, :, :] = 0
        wl_upper[index, :, :, :] = 0
        wg_diag[index, :, :, :] = 0
        wg_upper[index, :, :, :] = 0

    return wg_diag, wg_upper, wl_diag, wl_upper, wr_diag, wr_upper, nb_mm, lb_max_mm


def p2w_mpi_cpu_alt(
    hamiltionian_obj: object,
    ij2ji: npt.NDArray[np.int32],
    rows: npt.NDArray[np.int32],
    columns: npt.NDArray[np.int32],
    pg: npt.NDArray[np.complex128],
    pl: npt.NDArray[np.complex128],
    pr: npt.NDArray[np.complex128],
    vh: npt.NDArray[np.complex128],
    factors: npt.NDArray[np.float64],
    map_diag_mm2m: npt.NDArray[np.int32],
    map_upper_mm2m: npt.NDArray[np.int32],
    map_lower_mm2m: npt.NDArray[np.int32],
    mkl_threads: int = 1
) -> typing.Tuple[npt.NDArray[np.complex128], npt.NDArray[np.complex128], npt.NDArray[np.complex128]]:
    """
    Calculates the screened interaction on the cpu.
    Uses only mkl threading.
    Splits up the screened interaction calculations into six parts:
    - Symmetrization of the polarization.
    - Change of the format into vectors of sparse matrices
    + Calculation of helper variables.
    + calculation of the blocks for boundary conditions.
    - calculation of the beyn boundary conditions.
    - calculation of the dl boundary conditions.
    - Inversion
    - back transformation into 2D format

    Args:
        hamiltionian_obj (object): Class containing the hamiltonian information
        ij2ji (npt.NDArray[np.int32]): Vector to transpose in orbitals
        rows (npt.NDArray[np.int32]): Non zero row indices of input matrices
        columns (npt.NDArray[np.int32]): Non zero column indices of input matrices
        pg (npt.NDArray[np.complex128]): Greater polarization, (#energy, #nnz)
        pl (npt.NDArray[np.complex128]): Greater polarization, (#energy, #nnz)
        pr (npt.NDArray[np.complex128]): Greater polarization, (#energy, #nnz)
        vh (npt.NDArray[np.complex128]): Effective interaction, (#nnz)
        factors (npt.NDArray[np.float64]): Factors to smooth in energy, multiplied at the end, (#energy)
        map_diag_mm2m (npt.NDArray[np.int32]): Map from dense block diagonal to 2D
        map_upper_mm2m (npt.NDArray[np.int32]): Map from dense block upper to 2D
        map_upper_mm2m (npt.NDArray[np.int32]): Map from dense block lower to 2D
        mkl_threads (int, optional): Number of mkl threads to use. Defaults to 1.

    Returns:
        typing.Tuple[ npt.NDArray[np.complex128], npt.NDArray[np.complex128], npt.NDArray[np.complex128] ]: Greater, lesser, retarded screened interaction
    """

    # create timing vector
    times = np.zeros((10))

    # number of energy points and nonzero elements
    ne = pg.shape[0]
    no = pg.shape[1]
    nao = np.max(hamiltionian_obj.Bmax)

    # number of blocks
    nb = hamiltionian_obj.Bmin.shape[0]
    # start and end index of each block in python indexing
    bmax = hamiltionian_obj.Bmax - 1
    bmin = hamiltionian_obj.Bmin - 1
    # block lengths
    lb = bmax - bmin + 1
    # fix nbc to 2 for the given solution
    # todo calculate it
    nbc = 2
    # block sizes after matrix multiplication
    bmax_mm = bmax[nbc - 1:nb:nbc]
    bmin_mm = bmin[0:nb:nbc]
    # number of blocks after matrix multiplication
    nb_mm = bmax_mm.size
    # larges block length after matrix multiplication
    lb_max_mm = np.max(bmax_mm - bmin_mm + 1)

    # create empty buffer for screened interaction
    # diagonal blocks
    xr_diag = np.zeros((ne, nb_mm, lb_max_mm, lb_max_mm), dtype=np.complex128)
    wg_diag = np.zeros((ne, nb_mm, lb_max_mm, lb_max_mm), dtype=np.complex128)
    wl_diag = np.zeros((ne, nb_mm, lb_max_mm, lb_max_mm), dtype=np.complex128)
    wr_diag = np.zeros((ne, nb_mm, lb_max_mm, lb_max_mm), dtype=np.complex128)
    # upper diagonal blocks
    wg_upper = np.zeros((ne, nb_mm - 1, lb_max_mm, lb_max_mm), dtype=np.complex128)
    wl_upper = np.zeros((ne, nb_mm - 1, lb_max_mm, lb_max_mm), dtype=np.complex128)
    wr_upper = np.zeros((ne, nb_mm - 1, lb_max_mm, lb_max_mm), dtype=np.complex128)

    # create buffer for boundary conditions
    mr_sf = np.zeros((ne, 3, nbc * lb[0], nbc * lb[0]), dtype=np.complex128)
    mr_ef = np.zeros((ne, 3, nbc * lb[0], nbc * lb[0]), dtype=np.complex128)
    lg_sf = np.zeros((ne, 3, nbc * lb[0], nbc * lb[0]), dtype=np.complex128)
    lg_ef = np.zeros((ne, 3, nbc * lb[0], nbc * lb[0]), dtype=np.complex128)
    ll_sf = np.zeros((ne, 3, nbc * lb[0], nbc * lb[0]), dtype=np.complex128)
    ll_ef = np.zeros((ne, 3, nbc * lb[0], nbc * lb[0]), dtype=np.complex128)
    dxr_sf = np.zeros((ne, 1, nbc * lb[0], nbc * lb[0]), dtype=np.complex128)
    dxr_ef = np.zeros((ne, 1, nbc * lb[0], nbc * lb[0]), dtype=np.complex128)
    dmr_sf = np.zeros((ne, 1, nbc * lb[0], nbc * lb[0]), dtype=np.complex128)
    dmr_ef = np.zeros((ne, 1, nbc * lb[0], nbc * lb[0]), dtype=np.complex128)
    dlg_sf = np.zeros((ne, 1, nbc * lb[0], nbc * lb[0]), dtype=np.complex128)
    dlg_ef = np.zeros((ne, 1, nbc * lb[0], nbc * lb[0]), dtype=np.complex128)
    dll_sf = np.zeros((ne, 1, nbc * lb[0], nbc * lb[0]), dtype=np.complex128)
    dll_ef = np.zeros((ne, 1, nbc * lb[0], nbc * lb[0]), dtype=np.complex128)
    vh_sf = np.zeros((ne, 1, nbc * lb[0], nbc * lb[0]), dtype=np.complex128)
    vh_ef = np.zeros((ne, 1, nbc * lb[0], nbc * lb[0]), dtype=np.complex128)
    dvh_sf = np.zeros((ne, 1, nbc * lb[0], nbc * lb[0]), dtype=np.complex128)
    dvh_ef = np.zeros((ne, 1, nbc * lb[0], nbc * lb[0]), dtype=np.complex128)

    # set number of mkl threads
    mkl.set_num_threads(mkl_threads)

    times[0] = -time.perf_counter()
    # todo try to not additionally symmetrize
    # Anti-Hermitian symmetrizing of pl and pg
    pg = 1j * np.imag(pg)
    pg = (pg - pg[:, ij2ji].conjugate()) / 2
    pl = 1j * np.imag(pl)
    pl = (pl - pl[:, ij2ji].conjugate()) / 2
    # pr has to be derived from pl and pg and then has to be symmetrized
    pr = 1j * np.imag(pg - pl) / 2
    pr = (pr + pr[:, ij2ji]) / 2
    times[0] += time.perf_counter()

    # compute helper arrays
    times[1] = -time.perf_counter()
    vh_sparse = sparse.csr_array((vh, (rows, columns)), shape=(nao, nao), dtype=np.complex128)
    mr_vec = np.ndarray((ne, ), dtype=object)
    lg_vec = np.ndarray((ne, ), dtype=object)
    ll_vec = np.ndarray((ne, ), dtype=object)
    for i in range(ne):
        pg_s = sparse.csr_array((pg[i, :, ], (rows, columns)), shape=(nao, nao), dtype=np.complex128)
        pl_s = sparse.csr_array((pl[i, :, ], (rows, columns)), shape=(nao, nao), dtype=np.complex128)
        pr_s = sparse.csr_array((pr[i, :, ], (rows, columns)), shape=(nao, nao), dtype=np.complex128)
        mr_vec[i], lg_vec[i], ll_vec[i] = obc_w_cpu.obc_w_sl(vh_sparse, pg_s, pl_s, pr_s, nao)
        obc_w_cpu.obc_w_sc(pg_s, pl_s, pr_s, vh_sparse, mr_sf[i], mr_ef[i], lg_sf[i], lg_ef[i], ll_sf[i], ll_ef[i],
                           dmr_sf[i], dmr_ef[i], dlg_sf[i], dlg_ef[i], dll_sf[i], dll_ef[i], vh_sf[i], vh_ef[i], bmax,
                           bmin, nbc)
    times[1] += time.perf_counter()

    times[2] = -time.perf_counter()
    cond_l = np.zeros((ne), dtype=bool)
    cond_r = np.zeros((ne), dtype=bool)
    for i in range(ne):
        cond_r[i], cond_l[i] = obc_w_cpu.obc_w_beyn(dxr_sf[i], dxr_ef[i], mr_sf[i], mr_ef[i], vh_sf[i], vh_ef[i],
                                                    dmr_sf[i], dmr_ef[i], dvh_sf[i], dvh_ef[i])

    times[2] += time.perf_counter()

    times[3] = -time.perf_counter()
    for i in range(ne):
        if cond_r[i] and cond_l[i]:
            # if not np.isnan(cond_r[i]) and not np.isnan(cond_l[i]):
            obc_w_cpu.obc_w_dl(dxr_sf[i], dxr_ef[i], lg_sf[i], lg_ef[i], ll_sf[i], ll_ef[i], mr_sf[i], mr_ef[i],
                               dlg_sf[i], dll_sf[i], dlg_ef[i], dll_ef[i])
    times[3] += time.perf_counter()

    times[4] = -time.perf_counter()
    # calculate the inversion for every energy point
    for i in range(ne):
        if cond_r[i] and cond_l[i]:
            # if not np.isnan(cond_r[i]) and not np.isnan(cond_l[i]):
            matrix_inversion_w.rgf(bmax_mm, bmin_mm, vh_sparse, mr_vec[i], lg_vec[i], ll_vec[i], factors[i], wg_diag[i],
                                   wg_upper[i], wl_diag[i], wl_upper[i], wr_diag[i], wr_upper[i], xr_diag[i],
                                   dmr_ef[i, 0], dlg_ef[i, 0], dll_ef[i, 0], dvh_ef[i, 0], dmr_sf[i, 0], dlg_sf[i, 0],
                                   dll_sf[i, 0], dvh_sf[i, 0])
    times[4] += time.perf_counter()

    times[5] = -time.perf_counter()
    # lower blocks from identity
    wg_lower = -wg_upper.conjugate().transpose((0, 1, 3, 2))
    wl_lower = -wl_upper.conjugate().transpose((0, 1, 3, 2))
    wr_lower = wr_upper.transpose((0, 1, 3, 2))

    # tranform to 2D format
    wg = change_format.block2sparse_energy_alt(map_diag_mm2m,
                                               map_upper_mm2m,
                                               map_lower_mm2m,
                                               wg_diag,
                                               wg_upper,
                                               wg_lower,
                                               no,
                                               ne,
                                               energy_contiguous=False)
    wl = change_format.block2sparse_energy_alt(map_diag_mm2m,
                                               map_upper_mm2m,
                                               map_lower_mm2m,
                                               wl_diag,
                                               wl_upper,
                                               wl_lower,
                                               no,
                                               ne,
                                               energy_contiguous=False)
    wr = change_format.block2sparse_energy_alt(map_diag_mm2m,
                                               map_upper_mm2m,
                                               map_lower_mm2m,
                                               wr_diag,
                                               wr_upper,
                                               wr_lower,
                                               no,
                                               ne,
                                               energy_contiguous=False)
    times[5] += time.perf_counter()

    print("Time symmetrize: ", times[0])
    print("Time to list + sr,lg,ll arrays + scattering obc: ", times[1])
    print("Time beyn obc: ", times[2])
    print("Time dl obc: ", times[3])
    print("Time inversion: ", times[4])
    print("Time block: ", times[5])
    return wg, wl, wr<|MERGE_RESOLUTION|>--- conflicted
+++ resolved
@@ -11,9 +11,9 @@
 from utils import matrix_creation
 from utils import change_format
 from utils.matrix_creation import homogenize_matrix
-from block_tri_solvers import rgf_W
-# from block_tri_solvers import matrix_inversion_w
-from OBC import obc_w_cpu
+from quatrex.block_tri_solvers import rgf_W
+from quatrex.block_tri_solvers import matrix_inversion_w
+from quatrex.OBC import obc_w_cpu
 import time
 
 
@@ -122,32 +122,6 @@
     with concurrent.futures.ThreadPoolExecutor(max_workers=worker_num) as executor:
         # Use the map function to apply the inv_matrices function to each pair of matrices in parallel
         executor.map(
-<<<<<<< HEAD
-            #results = executor.map(
-            rgf_W.rgf_w_opt,
-            repeat(vh),
-            pg,
-            pl,
-            pr,
-            repeat(bmax),
-            repeat(bmin),
-            wg_diag,
-            wg_upper,
-            wl_diag,
-            wl_upper,
-            wr_diag,
-            wr_upper,
-            xr_diag,
-            dosw,
-            new,
-            npw,
-            repeat(nbc),
-            idx_e,
-            factor,
-            repeat(block_inv),
-            repeat(use_dace),
-            repeat(validate_dace))
-=======
         #results = executor.map(
                     rgf_W.rgf_w_opt,
                     repeat(vh),
@@ -161,7 +135,6 @@
                     repeat(block_inv),
                     repeat(use_dace),
                     repeat(validate_dace),repeat(ref_flag))
->>>>>>> c88ba4b9
         #for res in results:
         #   assert isinstance(res, np.ndarray)
 
