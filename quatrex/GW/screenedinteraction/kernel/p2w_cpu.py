--- conflicted
+++ resolved
@@ -157,10 +157,7 @@
 
     # Find indices of elements satisfying the conditions
     ind_zeros = np.where((F1 > 0.1) | (F2 > 0.1) | ((dDOSm >  5) & (dDOSp > 5)))[0]
-<<<<<<< HEAD
-=======
-
->>>>>>> 0ccb8d54
+
     # Remove the identified peaks and errors
     for index in ind_zeros:
         wr_diag[index, :, :, :] = 0
