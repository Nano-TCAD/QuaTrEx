--- conflicted
+++ resolved
@@ -18,10 +18,6 @@
 import time
 
 
-<<<<<<< HEAD
-def p2w_pool_mpi_cpu_kpoint(
-    coulomb_obj: object,
-=======
 def p2w_pool_mpi_cpu_split(
     hamiltionian_obj: object,
     energy: npt.NDArray[np.float64],
@@ -339,15 +335,14 @@
 
 def p2w_pool_mpi_cpu(
     hamiltionian_obj: object,
->>>>>>> c2eb06b4
     energy: npt.NDArray[np.float64],
     pg: npt.NDArray[np.complex128],
     pl: npt.NDArray[np.complex128],
     pr: npt.NDArray[np.complex128],
+    vh: npt.NDArray[np.complex128],
     dosw: npt.NDArray[np.complex128],
     new: npt.NDArray[np.complex128],
     npw: npt.NDArray[np.complex128],
-    idx_k: npt.NDArray[np.int32],
     idx_e: npt.NDArray[np.int32],
     factor: npt.NDArray[np.float64],
     comm,
@@ -367,11 +362,12 @@
     Uses mkl threading and pool threads.
 
     Args:
+        hamiltionian_obj (object): Class containing the hamiltonian information
         energy (npt.NDArray[np.float64]): energy points
         pg (npt.NDArray[np.complex128]): Greater polarization, vector of sparse matrices
         pl (npt.NDArray[np.complex128]): Lesser polarization, vector of sparse matrices
         pr (npt.NDArray[np.complex128]): Retarded polarization, vector of sparse matrices
-        coulomb_obj (npt.NDArray[np.complex128]): Class containing the Coulomb integral information
+        vh (npt.NDArray[np.complex128]): Vh sparse matrix
         dosw (npt.NDArray[np.complex128]): density of state
         new (npt.NDArray[np.complex128]): density of state
         npw (npt.NDArray[np.complex128]): density of state
@@ -394,10 +390,10 @@
     ne = energy.shape[0]
 
     # number of blocks
-    nb = coulomb_obj.NBlocks
+    nb = hamiltionian_obj.Bmin.shape[0]
     # start and end index of each block in python indexing
-    bmax = coulomb_obj.Bmax
-    bmin = coulomb_obj.Bmin
+    bmax = hamiltionian_obj.Bmax - 1
+    bmin = hamiltionian_obj.Bmin - 1
 
     # fix nbc to 2 for the given solution
     # todo calculate it
@@ -451,16 +447,15 @@
                                         PG10,
                                         len(bmax))
 
-    # Here I need a generator as for the calculation of the retarded Green's function
-    rgf_Coul = generator_rgf_Coulomb(idx_k, coulomb_obj)
     # Create a process pool with num_worker workers
+
     ref_flag = False
     with concurrent.futures.ThreadPoolExecutor(max_workers=worker_num) as executor:
         # Use the map function to apply the inv_matrices function to each pair of matrices in parallel
         #executor.map(
         results = executor.map(
                     rgf_W.rgf_w_opt,
-                    rgf_Coul,
+                    repeat(vh),
                     pg, pl, pr,
                     repeat(bmax), repeat(bmin),
                     wg_diag, wg_upper,
