# Copyright 2023 ETH Zurich and the QuaTrEx authors. All rights reserved.

import concurrent.futures
from itertools import repeat

import time

import numpy as np
import numpy.typing as npt
import mkl
from mpi4py import MPI

import cupy as cp
import cupyx as cpx

from quatrex.utils.matrix_creation import homogenize_matrix_Rnosym, extract_small_matrix_blocks
from quatrex.GreensFunction.fermi import fermi_function
from quatrex.GreensFunction.self_energy_preprocess import self_energy_preprocess_2d

import quatrex.block_tri_solvers.rgf_GF_GPU_combo as rgf_GF_GPU_combo
from quatrex.OBC.obc_gf_gpu_2 import obc_GF_gpu
from quatrex.OBC.beyn_batched import beyn_batched_gpu_3 as beyn_gpu

from operator import mul


import time


def calc_GF_pool_mpi_split_memopt(
    DH,
    hamiltonian_diag, hamiltonian_upper, hamiltonian_lower,
    overlap_diag, overlap_upper, overlap_lower,
    energy: npt.NDArray[np.float64],
    sr_rgf_dev,
    sl_rgf_dev,
    sg_rgf_dev,
    gr_h2g,
    gl_h2g,
    gg_h2g,
    mapping_diag_dev,
    mapping_upper_dev,
    mapping_lower_dev,
    # rows,
    # columns,
    # ij2ji,
    Efl,
    Efr,
    Temp,
    DOS,
    nE,
    nP,
    idE,
    factor: npt.NDArray[np.float64],
    comm,
    rank,
    size,
    homogenize=True,
    NCpSC: int = 1,
    EEdge: npt.NDArray[np.float64] = None,
    peak_DOS_lim: float = 5.0,
    n_atom = None,
    p_atom = None,
    mkl_threads: int = 1,
    worker_num: int = 1,
    DOS_hr: npt.NDArray[np.float64] = None        
):
    comm.Barrier()
    if rank == 0:
        time_pre_OBC = -time.perf_counter()
    
    kB = 1.38e-23
    q = 1.6022e-19

    UT = kB * Temp / q

    vfermi = np.vectorize(fermi_function)
    fL = cp.asarray(vfermi(energy, Efl, UT)).reshape(len(energy), 1, 1)
    fR = cp.asarray(vfermi(energy, Efr, UT)).reshape(len(energy), 1, 1)



    # initialize the Green's function in block format with zero
    # number of energy points
    ne = energy.shape[0]
    # number of blocks
    nb = DH.Bmin.shape[0]
    # length of the largest block
    lb = np.max(DH.Bmax - DH.Bmin + 1)
    # init

    mkl.set_num_threads(mkl_threads)

    index_e = np.arange(ne)
    bmin = DH.Bmin.copy()
    bmax = DH.Bmax.copy()

    bmin_fi = bmin -1
    bmax_fi = bmax -1

    LBsize = bmax[0] - bmin[0] + 1
    RBsize = bmax[nb - 1] - bmin[nb - 1] + 1

    # energy resolved number of electrons/holes per orbital
    n_orb = cpx.zeros_pinned((ne, DH.NH), dtype = float)
    p_orb = cpx.zeros_pinned((ne, DH.NH), dtype = float)

    SigRBL = cpx.zeros_pinned((ne, LBsize, LBsize), dtype = np.complex128)
    SigRBR = cpx.zeros_pinned((ne, RBsize, RBsize), dtype = np.complex128)
    SigLBL = cpx.zeros_pinned((ne, LBsize, LBsize), dtype = np.complex128)
    SigLBR = cpx.zeros_pinned((ne, RBsize, RBsize), dtype = np.complex128)
    SigGBL = cpx.zeros_pinned((ne, LBsize, LBsize), dtype = np.complex128)
    SigGBR = cpx.zeros_pinned((ne, RBsize, RBsize), dtype = np.complex128)
    condl = np.zeros((ne), dtype = np.float64)
    condr = np.zeros((ne), dtype = np.float64)


    # rgf_M_0 = generator_rgf_GF(energy, DH)
    # index_e = np.arange(ne)
    bmin = DH.Bmin.copy()
    bmax = DH.Bmax.copy()

    # sl_rgf_dev = cp.asarray(sl_h2g)
    # sg_rgf_dev = cp.asarray(sg_h2g)
    # sr_rgf_dev = cp.asarray(sr_h2g)
    # sl_phn_dev = cp.asarray(sl_phn)
    # sg_phn_dev = cp.asarray(sg_phn)
    # sr_phn_dev = cp.asarray(sr_phn)
    # rgf_GF_GPU_combo.self_energy_preprocess_2d(sl_rgf_dev, sg_rgf_dev, sr_rgf_dev, sl_phn_dev, sg_phn_dev, sr_phn_dev, cp.asarray(rows), cp.asarray(columns), cp.asarray(ij2ji))
    # # NCpSC, bmin, bmax, False)
    # mapping_diag = rgf_GF_GPU_combo.map_to_mapping(map_diag, nb)
    # mapping_upper = rgf_GF_GPU_combo.map_to_mapping(map_upper, nb-1)
    # mapping_lower = rgf_GF_GPU_combo.map_to_mapping(map_lower, nb-1)
    # mapping_diag_dev = cp.asarray(mapping_diag)
    # mapping_upper_dev = cp.asarray(mapping_upper)
    # mapping_lower_dev = cp.asarray(mapping_lower)

    # hamiltonian_diag, hamiltonian_upper, hamiltonian_lower = rgf_GF_GPU_combo.csr_to_block_tridiagonal_csr(DH.Hamiltonian['H_4'], bmin - 1, bmax)
    # overlap_diag, overlap_upper, overlap_lower = rgf_GF_GPU_combo.csr_to_block_tridiagonal_csr(DH.Overlap['H_4'], bmin - 1, bmax)
    input_stream = cp.cuda.stream.Stream(non_blocking=True)

    M00_left = cp.empty((ne, LBsize, LBsize), dtype = np.complex128)
    M01_left = cp.empty((ne, LBsize, RBsize), dtype = np.complex128)
    M10_left = cp.empty((ne, RBsize, LBsize), dtype = np.complex128)
    M00_right = cp.empty((ne, RBsize, RBsize), dtype = np.complex128)
    M01_right = cp.empty((ne, RBsize, LBsize), dtype = np.complex128)
    M10_right = cp.empty((ne, LBsize, RBsize), dtype = np.complex128)
    rgf_GF_GPU_combo._get_dense_block_batch(sr_rgf_dev, mapping_diag_dev, 0, M00_left)
    rgf_GF_GPU_combo._get_dense_block_batch(sr_rgf_dev, mapping_upper_dev, 0, M01_left)
    rgf_GF_GPU_combo._get_dense_block_batch(sr_rgf_dev, mapping_lower_dev, 0, M10_left)
    rgf_GF_GPU_combo._get_dense_block_batch(sr_rgf_dev, mapping_diag_dev, nb-1, M00_right)
    rgf_GF_GPU_combo._get_dense_block_batch(sr_rgf_dev, mapping_upper_dev, nb-2, M01_right)
    rgf_GF_GPU_combo._get_dense_block_batch(sr_rgf_dev, mapping_lower_dev, nb-2, M10_right)

    csr_matrix = rgf_GF_GPU_combo.csr_matrix
    hdtype = np.complex128
    block_size = max(LBsize, RBsize)

    H_diag_buffer = [csr_matrix(cp.empty(block_size * block_size, hdtype),
                                cp.empty(block_size * block_size, cp.int32),
                                cp.empty(block_size + 1, cp.int32),) for _ in range(2)]
    H_upper_buffer = [csr_matrix(cp.empty(block_size * block_size, hdtype),
                                 cp.empty(block_size * block_size, cp.int32),
                                 cp.empty(block_size + 1, cp.int32),) for _ in range(2)]
    H_lower_buffer = [csr_matrix(cp.empty(block_size * block_size, hdtype),
                                 cp.empty(block_size * block_size, cp.int32),
                                 cp.empty(block_size + 1, cp.int32),) for _ in range(2)]
    S_diag_buffer = [csr_matrix(cp.empty(block_size * block_size, hdtype),
                                cp.empty(block_size * block_size, cp.int32),
                                cp.empty(block_size + 1, cp.int32),) for _ in range(2)]
    S_upper_buffer = [csr_matrix(cp.empty(block_size * block_size, hdtype),
                                 cp.empty(block_size * block_size, cp.int32),
                                 cp.empty(block_size + 1, cp.int32),) for _ in range(2)]
    S_lower_buffer = [csr_matrix(cp.empty(block_size * block_size, hdtype),
                                 cp.empty(block_size * block_size, cp.int32),
                                 cp.empty(block_size + 1, cp.int32),) for _ in range(2)]

    batch_size = len(energy)
    block_size = LBsize
    num_threads = min(1024, block_size)
    num_thread_blocks = batch_size * block_size
    energy_dev = cp.asarray(energy)
    hd, sd = H_diag_buffer[0], S_diag_buffer[0]
    hu, su = H_upper_buffer[0], S_upper_buffer[0]
    hl, sl = H_lower_buffer[0], S_lower_buffer[0]
    rgf_GF_GPU_combo._copy_csr_to_gpu(hamiltonian_diag[0], hd)
    rgf_GF_GPU_combo._copy_csr_to_gpu(overlap_diag[0], sd)
    rgf_GF_GPU_combo._copy_csr_to_gpu(hamiltonian_upper[0], hu)
    rgf_GF_GPU_combo._copy_csr_to_gpu(overlap_upper[0], su)
    rgf_GF_GPU_combo._copy_csr_to_gpu(hamiltonian_lower[0], hl)
    rgf_GF_GPU_combo._copy_csr_to_gpu(overlap_lower[0], sl)
    block_size = LBsize
    num_threads = min(1024, block_size)
    num_thread_blocks = batch_size * block_size
    rgf_GF_GPU_combo._get_system_matrix[num_thread_blocks, num_threads](
        energy_dev, hd.data, hd.indices, hd.indptr, sd.data, sd.indices, sd.indptr, M00_left, M00_left, batch_size, block_size)
    rgf_GF_GPU_combo._get_system_matrix[num_thread_blocks, num_threads](
        energy_dev, hu.data, hu.indices, hu.indptr, su.data, su.indices, su.indptr, M01_left, M01_left, batch_size, block_size)
    rgf_GF_GPU_combo._get_system_matrix[num_thread_blocks, num_threads](
        energy_dev, hl.data, hl.indices, hl.indptr, sl.data, sl.indices, sl.indptr, M10_left, M10_left, batch_size, block_size)
    hd, sd = H_diag_buffer[-1], S_diag_buffer[-1]
    hu, su = H_upper_buffer[-1], S_upper_buffer[-1]
    hl, sl = H_lower_buffer[-1], S_lower_buffer[-1]
    rgf_GF_GPU_combo._copy_csr_to_gpu(hamiltonian_diag[-1], hd)
    rgf_GF_GPU_combo._copy_csr_to_gpu(overlap_diag[-1], sd)
    rgf_GF_GPU_combo._copy_csr_to_gpu(hamiltonian_upper[-1], hu)
    rgf_GF_GPU_combo._copy_csr_to_gpu(overlap_upper[-1], su)
    rgf_GF_GPU_combo._copy_csr_to_gpu(hamiltonian_lower[-1], hl)
    rgf_GF_GPU_combo._copy_csr_to_gpu(overlap_lower[-1], sl)
    block_size = RBsize
    num_threads = min(1024, block_size)
    num_thread_blocks = batch_size * block_size
    rgf_GF_GPU_combo._get_system_matrix[num_thread_blocks, num_threads](
        energy_dev, hd.data, hd.indices, hd.indptr, sd.data, sd.indices, sd.indptr, M00_right, M00_right, batch_size, block_size)
    rgf_GF_GPU_combo._get_system_matrix[num_thread_blocks, num_threads](
        energy_dev, hu.data, hu.indices, hu.indptr, su.data, su.indices, su.indptr, M01_right, M01_right, batch_size, block_size)
    rgf_GF_GPU_combo._get_system_matrix[num_thread_blocks, num_threads](
        energy_dev, hl.data, hl.indices, hl.indptr, sl.data, sl.indices, sl.indptr, M10_right, M10_right, batch_size, block_size)
    cp.cuda.Stream.null.synchronize()

    # for ie in range(ne):
    #     #SigL[ie] = 1j * np.imag(SigL[ie])
    #     #SigG[ie] = 1j * np.imag(SigG[ie])

    #     SigL[ie] = (SigL[ie] - SigL[ie].T.conj()) / 2
    #     SigG[ie] = (SigG[ie] - SigG[ie].T.conj()) / 2
    #     #SigR[ie] = np.real(SigR[ie]) + 1j * np.imag(SigG[ie] - SigL[ie]) / 2
    #     SigR[ie] = np.real(SigR[ie]) + (SigG[ie] - SigL[ie]) / 2
    #     #SigR[ie] = (SigR[ie] + SigR[ie].T) / 2

    #     SigL[ie] += SigL_ephn[ie]
    #     SigG[ie] += SigG_ephn[ie]
    #     SigR[ie] += SigR_ephn[ie]

    #     if homogenize:
    #         (SigR00, SigR01, SigR10, _) = extract_small_matrix_blocks(SigR[ie][bmin[0] - 1:bmax[0], bmin[0] - 1:bmax[0]],\
    #                                                                     SigR[ie][bmin[0] - 1:bmax[0], bmin[1] - 1:bmax[1]], \
    #                                                                     SigR[ie][bmin[1] - 1:bmax[1], bmin[0] - 1:bmax[0]], NCpSC, 'L')
    #         SigR[ie] = homogenize_matrix_Rnosym(SigR00,
    #                                             SigR01, 
    #                                             SigR10, 
    #                                             len(bmax))
    #         (SigL00, SigL01, SigL10, _) = extract_small_matrix_blocks(SigL[ie][bmin[0] - 1:bmax[0], bmin[0] - 1:bmax[0]],\
    #                                                                     SigL[ie][bmin[0] - 1:bmax[0], bmin[1] - 1:bmax[1]], \
    #                                                                     SigL[ie][bmin[1] - 1:bmax[1], bmin[0] - 1:bmax[0]], NCpSC, 'L')
    #         SigL[ie] = homogenize_matrix_Rnosym(SigL00,
    #                                         SigL01,
    #                                         SigL10,
    #                                         len(bmax))
    #         (SigG00, SigG01, SigG10, _) = extract_small_matrix_blocks(SigG[ie][bmin[0] - 1:bmax[0], bmin[0] - 1:bmax[0]],\
    #                                                                     SigG[ie][bmin[0] - 1:bmax[0], bmin[1] - 1:bmax[1]], \
    #                                                                     SigG[ie][bmin[1] - 1:bmax[1], bmin[0] - 1:bmax[0]], NCpSC, 'L')
    #         SigG[ie] = homogenize_matrix_Rnosym(SigG00,
    #                                         SigG01, SigG10, len(bmax))
    comm.Barrier() 

    if rank == 0:
        time_pre_OBC += time.perf_counter()
        print("Time for pre-processing OBC: %.3f s" % time_pre_OBC, flush = True)
        time_OBC = -time.perf_counter()
                
    with concurrent.futures.ThreadPoolExecutor(max_workers=worker_num) as executor:
        executor.map(obc_GF_gpu, M00_left, M01_left, M10_left, M00_right, M01_right, M10_right,
           fL,
           fR,
           SigRBL, SigRBR, SigLBL, SigLBR, SigGBL, SigGBR,
           repeat(bmin),
           repeat(bmax),
           repeat(NCpSC))
    
    # imag_lim = 5e-4
    # R = 1000
    # SigRBL_gpu, _, condL, _ = beyn_gpu(NCpSC, M00_left, M01_left, M10_left, imag_lim, R, 'L')
    # assert not any(np.isnan(cond) for cond in condL)
    # GammaL = 1j * (SigRBL_gpu - SigRBL_gpu.transpose(0, 2, 1).conj())
    # (1j * fL * GammaL).get(out=SigLBL)
    # (1j * (fL - 1) * GammaL).get(out=SigGBL)
    # SigRBL_gpu.get(out=SigRBL)
    # SigRBR_gpu, _, condR, _ = beyn_gpu(NCpSC, M00_right, M01_right, M10_right, imag_lim, R, 'R')
    # assert not any(np.isnan(cond) for cond in condR)
    # GammaR = 1j * (SigRBR_gpu - SigRBR_gpu.transpose(0, 2, 1).conj())
    # (1j * fR * GammaR).get(out=SigLBR)
    # (1j * (fR - 1) * GammaR).get(out=SigGBR)
    # SigRBR_gpu.get(out=SigRBR)
    
    comm.Barrier()
    if rank == 0:
        time_OBC += time.perf_counter()
        print("Time for OBC: %.3f s" % time_OBC, flush = True)
        time_GF_trafo = -time.perf_counter()

    l_defect = np.count_nonzero(np.isnan(condl))
    r_defect = np.count_nonzero(np.isnan(condr))

    if l_defect > 0 or r_defect > 0:
        print("Warning: %d left and %d right boundary conditions are not satisfied." % (l_defect, r_defect))

    # sl_rgf, sg_rgf, sr_rgf = self_energy_preprocess_2d(sl_h2g, sg_h2g, sr_h2g, sl_phn, sg_phn, sr_phn, rows, columns, ij2ji,  NCpSC, bmin, bmax, False)
    # mapping_diag = rgf_GF_GPU_combo.map_to_mapping(map_diag, nb)
    # mapping_upper = rgf_GF_GPU_combo.map_to_mapping(map_upper, nb-1)
    # mapping_lower = rgf_GF_GPU_combo.map_to_mapping(map_lower, nb-1)

    # hamiltonian_diag, hamiltonian_upper, hamiltonian_lower = rgf_GF_GPU_combo.csr_to_block_tridiagonal_csr(DH.Hamiltonian['H_4'], bmin - 1, bmax)
    # overlap_diag, overlap_upper, overlap_lower = rgf_GF_GPU_combo.csr_to_block_tridiagonal_csr(DH.Overlap['H_4'], bmin - 1, bmax)
    # input_stream = cp.cuda.stream.Stream(non_blocking=True)

    comm.Barrier()
    if rank == 0:
        time_GF_trafo += time.perf_counter()
        print("Time for GF transformation: %.3f s" % time_GF_trafo, flush = True)
        time_SE = -time.perf_counter()


<<<<<<< HEAD
    energy_batchsize = 8
=======
    energy_batchsize = 4
>>>>>>> 2a742697
    energy_batch = np.arange(0, ne, energy_batchsize)

    comm.Barrier()
    if rank == 0:
        time_SE += time.perf_counter()
        print("Time for SE subtraction: %.3f s" % time_SE, flush = True)
        time_GF = -time.perf_counter()
    for ie in energy_batch:
        rgf_GF_GPU_combo.rgf_batched_GPU(energy[ie:ie+energy_batchsize],
                            mapping_diag_dev, mapping_upper_dev, mapping_lower_dev,
                            hamiltonian_diag, hamiltonian_upper, hamiltonian_lower,
                            overlap_diag, overlap_upper, overlap_lower,
                            sr_rgf_dev[ie:ie+energy_batchsize, :], sl_rgf_dev[ie:ie+energy_batchsize, :], sg_rgf_dev[ie:ie+energy_batchsize, :],
                            SigRBL[ie:ie+energy_batchsize, :, :], SigRBR[ie:ie+energy_batchsize, :, :],
                            SigLBL[ie:ie+energy_batchsize, :, :], SigLBR[ie:ie+energy_batchsize, :, :],
                            SigGBL[ie:ie+energy_batchsize, :, :], SigGBR[ie:ie+energy_batchsize, :, :],
                            gr_h2g[ie:ie+energy_batchsize, :], gl_h2g[ie:ie+energy_batchsize, :], gg_h2g[ie:ie+energy_batchsize, :],
                            DOS[ie:ie+energy_batchsize, :], nE[ie:ie+energy_batchsize, :],
                            nP[ie:ie+energy_batchsize, :], n_orb[ie:ie+energy_batchsize,:], p_orb[ie:ie+energy_batchsize,:],
                            idE[ie:ie+energy_batchsize, :], bmin, bmax, solve = True,
                            input_stream = input_stream,
                            DOS_hr = DOS_hr[ie:ie+energy_batchsize, :] if DOS_hr is not None else None)
        
    comm.Barrier()
    if rank == 0:
        time_GF += time.perf_counter()
        print("Time for GF: %.3f s" % time_GF, flush = True)
        time_post_proc = -time.perf_counter()

    
    # Calculate F1, F2, which are the relative errors of GR-GA = GG-GL
    F1 = np.max(np.abs(DOS - (nE + nP)) / (np.abs(DOS) + 1e-6), axis=1)
    F2 = np.max(np.abs(DOS - (nE + nP)) / (np.abs(nE + nP) + 1e-6), axis=1)

    buf_recv_r = np.empty((DOS.shape[1]), dtype=np.complex128)
    buf_send_r = np.empty((DOS.shape[1]), dtype=np.complex128)
    buf_recv_l = np.empty((DOS.shape[1]), dtype=np.complex128)
    buf_send_l = np.empty((DOS.shape[1]), dtype=np.complex128)
    if size > 1:
        if rank == 0:
            buf_send_r[:] = DOS[ne - 1, :]
            comm.Sendrecv(sendbuf=buf_send_r, dest=rank + 1, recvbuf=buf_recv_r, source=rank + 1)

        elif rank == size - 1:
            buf_send_l[:] = DOS[0, :]
            comm.Sendrecv(sendbuf=buf_send_l, dest=rank - 1, recvbuf=buf_recv_l, source=rank - 1)
        else:
            buf_send_r[:] = DOS[ne - 1, :]
            buf_send_l[:] = DOS[0, :]
            comm.Sendrecv(sendbuf=buf_send_r, dest=rank + 1, recvbuf=buf_recv_r, source=rank + 1)
            comm.Sendrecv(sendbuf=buf_send_l, dest=rank - 1, recvbuf=buf_recv_l, source=rank - 1)

    # Remove individual peaks (To-Do: improve this part by sending boundary elements to the next process)
    if size == 1:
        dDOSm = np.concatenate(([0], np.max(np.abs(DOS[1:ne - 1, :] / (DOS[0:ne - 2, :] + 1)),
                                            axis=1), [np.max(np.abs(DOS[ne - 1, :] / (DOS[ne - 2, :] + 1)))]))
        dDOSp = np.concatenate(
            ([np.max(np.abs(DOS[0, :] / (DOS[1, :] + 1)))], np.max(np.abs(DOS[1:ne - 1, :] / (DOS[2:ne, :] + 1)),
                                                                   axis=1), [0]))
    elif rank == 0:
        dDOSm = np.concatenate(([0], np.max(np.abs(DOS[1:ne - 1, :] / (DOS[0:ne - 2, :] + 1)),
                                            axis=1), [np.max(np.abs(DOS[ne - 1, :] / (DOS[ne - 2, :] + 1)))]))
        dDOSp = np.concatenate(([np.max(np.abs(DOS[0, :] / (DOS[1, :] + 1)))],
                                np.max(np.abs(DOS[1:ne - 1, :] / (DOS[2:ne, :] + 1)),
                                       axis=1), [np.max(np.abs(DOS[ne - 1, :] / (buf_recv_r + 1)))]))
    elif rank == size - 1:
        dDOSm = np.concatenate(([np.max(np.abs(DOS[0, :] / (buf_recv_l + 1)))],
                                np.max(np.abs(DOS[1:ne - 1, :] / (DOS[0:ne - 2, :] + 1)),
                                       axis=1), [np.max(np.abs(DOS[ne - 1, :] / (DOS[ne - 2, :] + 1)))]))
        dDOSp = np.concatenate(
            ([np.max(np.abs(DOS[0, :] / (DOS[1, :] + 1)))], np.max(np.abs(DOS[1:ne - 1, :] / (DOS[2:ne, :] + 1)),
                                                                   axis=1), [0]))
    else:
        dDOSm = np.concatenate(([np.max(np.abs(DOS[0, :] / (buf_recv_l + 1)))],
                                np.max(np.abs(DOS[1:ne - 1, :] / (DOS[0:ne - 2, :] + 1)),
                                       axis=1), [np.max(np.abs(DOS[ne - 1, :] / (DOS[ne - 2, :] + 1)))]))
        dDOSp = np.concatenate(([np.max(np.abs(DOS[0, :] / (DOS[1, :] + 1)))],
                                np.max(np.abs(DOS[1:ne - 1, :] / (DOS[2:ne, :] + 1)),
                                       axis=1), [np.max(np.abs(DOS[ne - 1, :] / (buf_recv_r + 1)))]))

    # Find indices of elements satisfying the conditions
    ind_zeros = np.where((F1 > 0.1) | (F2 > 0.1) | ((dDOSm > peak_DOS_lim) & (dDOSp > peak_DOS_lim)))[0]

    for index in ind_zeros:
        gr_h2g[index, :] = 0
        gl_h2g[index, :] = 0
        gg_h2g[index, :] = 0
        n_orb[index, :] = 0
        p_orb[index, :] = 0
    if EEdge is not None:
        calc_charge(n_orb, p_orb, energy, EEdge, DH, n_atom, p_atom, comm)
        
    comm.Barrier()
    if rank == 0:
        time_post_proc += time.perf_counter()
        print("Time for post-processing: %.3f s" % time_post_proc, flush = True)
    
def generator_rgf_GF(E, DH):
    for i in range(E.shape[0]):
        yield (E[i] + 1j * 1e-12) * DH.Overlap['H_4'] - DH.Hamiltonian['H_4']

import numpy as np

def calc_charge(nE_orb, pE_orb, E, EEdges, DH, n_at, p_at, comm):
    Bmax = DH.Bmax - 1
    Bmin = DH.Bmin - 1
    NB = DH.Smin[0]
    NA = DH.Smin[-1]

    # Assuming E is a NumPy array and NE is its length
    NE = len(E)
    dE = np.concatenate(([E[1] - E[0]], (E[2:NE] - E[0:NE-2]), [E[NE-1] - E[NE-2]])) / 2

    Smin = np.copy(DH.Smin[1:])
    Smin[-1] += 1

    for IB in range(NB):
        indEn = np.where(E > (EEdges[0, IB] + EEdges[1, IB]) / 2)[0]
        indEp = np.where(E < (EEdges[0, IB] + EEdges[1, IB]) / 2)[0]

        nE_act = np.sum(nE_orb[indEn, Bmin[IB]:Bmax[IB]+1] * (dE[indEn][:, np.newaxis] * np.ones((len(indEn), Bmax[IB] - Bmin[IB] + 1))), axis=0)
        pE_act = np.sum(pE_orb[indEp, Bmin[IB]:Bmax[IB]+1] * (dE[indEp][:, np.newaxis] * np.ones((len(indEp), Bmax[IB] - Bmin[IB] + 1))), axis=0)

        ind = 0
        for IA in range(Smin[IB] - 1, Smin[IB+1]-1):
            no_orb = DH.orb_per_at[IA+1] - DH.orb_per_at[IA]

            # Factor 2 for spin
            n_at[IA] = 2 * np.sum(nE_act[ind:ind+no_orb])
            p_at[IA] = 2 * np.sum(pE_act[ind:ind+no_orb])

            ind += no_orb

    # Here we need to perform MPI_Allreduce on n_at and p_at
    comm.Allreduce(MPI.IN_PLACE, n_at, op=MPI.SUM)
    comm.Allreduce(MPI.IN_PLACE, p_at, op=MPI.SUM)<|MERGE_RESOLUTION|>--- conflicted
+++ resolved
@@ -311,11 +311,7 @@
         time_SE = -time.perf_counter()
 
 
-<<<<<<< HEAD
-    energy_batchsize = 8
-=======
     energy_batchsize = 4
->>>>>>> 2a742697
     energy_batch = np.arange(0, ne, energy_batchsize)
 
     comm.Barrier()
