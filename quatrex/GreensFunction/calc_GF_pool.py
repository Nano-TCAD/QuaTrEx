# Copyright 2023 ETH Zurich and the QuaTrEx authors. All rights reserved.

import concurrent.futures
from itertools import repeat

import time

import numpy as np
import numpy.typing as npt
from scipy import sparse
import mkl

from quatrex.utils.matrix_creation import initialize_block_G, mat_assembly_fullG, homogenize_matrix, \
                                            homogenize_matrix_Rnosym, extract_small_matrix_blocks
from quatrex.GreensFunction.fermi import fermi_function
from quatrex.GreensFunction.self_energy_preprocess import self_energy_preprocess
from quatrex.block_tri_solvers.rgf_GF import rgf_GF, rgf_standaloneGF
from quatrex.OBC.obc_gf_cpu import obc_GF_cpu

from operator import mul

import copy

def calc_GF_pool_mpi_split(
    DH,
    energy: npt.NDArray[np.float64],
    SigR,
    SigL,
    SigG,
    SigR_ephn,
    SigL_ephn,
    SigG_ephn,
    Efl,
    Efr,
    Temp,
    DOS,
    nE,
    nP,
    idE,
    factor: npt.NDArray[np.float64],
    comm,
    rank,
    size,
    homogenize=True,
    NCpSC: int = 1,
    return_sigma_boundary = False,
    mkl_threads: int = 1,
    worker_num: int = 1,
    block_inv: bool = False,
    use_dace: bool = False,
    validate_dace: bool = False,
        
):
    comm.Barrier()
    if rank == 0:
        time_pre_OBC = -time.perf_counter()
    kB = 1.38e-23
    q = 1.6022e-19

    UT = kB * Temp / q

    vfermi = np.vectorize(fermi_function)
    fL = vfermi(energy, Efl, UT)
    fR = vfermi(energy, Efr, UT)

    # initialize the Green's function in block format with zero
    # number of energy points
    ne = energy.shape[0]
    # number of blocks
    nb = DH.Bmin.shape[0]
    # length of the largest block
    lb = np.max(DH.Bmax - DH.Bmin + 1)
    # init
    (GR_3D_E, GRnn1_3D_E, GL_3D_E, GLnn1_3D_E, GG_3D_E, GGnn1_3D_E) = initialize_block_G(ne, nb, lb)

    mkl.set_num_threads(mkl_threads)

    index_e = np.arange(ne)
    bmin = DH.Bmin.copy()
    bmax = DH.Bmax.copy()

    LBsize = bmax[0] - bmin[0] + 1
    RBsize = bmax[nb - 1] - bmin[nb - 1] + 1

    SigRBL = np.zeros((ne, LBsize, LBsize), dtype = np.complex128)
    SigRBR = np.zeros((ne, RBsize, RBsize), dtype = np.complex128)
    SigLBL = np.zeros((ne, LBsize, LBsize), dtype = np.complex128)
    SigLBR = np.zeros((ne, RBsize, RBsize), dtype = np.complex128)
    SigGBL = np.zeros((ne, LBsize, LBsize), dtype = np.complex128)
    SigGBR = np.zeros((ne, RBsize, RBsize), dtype = np.complex128)
    condl = np.zeros((ne), dtype = np.float64)
    condr = np.zeros((ne), dtype = np.float64)


    rgf_M_0 = generator_rgf_GF(energy, DH)
    index_e = np.arange(ne)
    bmin = DH.Bmin.copy()
    bmax = DH.Bmax.copy()

    for ie in range(ne):
        #SigL[ie] = 1j * np.imag(SigL[ie])
        #SigG[ie] = 1j * np.imag(SigG[ie])

        SigL[ie] = (SigL[ie] - SigL[ie].T.conj()) / 2
        SigG[ie] = (SigG[ie] - SigG[ie].T.conj()) / 2
        #SigR[ie] = np.real(SigR[ie]) + 1j * np.imag(SigG[ie] - SigL[ie]) / 2
        SigR[ie] = np.real(SigR[ie]) + (SigG[ie] - SigL[ie]) / 2
        #SigR[ie] = (SigR[ie] + SigR[ie].T) / 2

<<<<<<< HEAD
    # Why this?
    for IE in range(NE):
        SigL[IE] = (SigL[IE] - SigL[IE].T.conj()) / 2
        SigG[IE] = (SigG[IE] - SigG[IE].T.conj()) / 2
=======
        SigL[ie] += SigL_ephn[ie]
        SigG[ie] += SigG_ephn[ie]
        SigR[ie] += SigR_ephn[ie]
>>>>>>> c2eb06b4

        if homogenize:
            (SigR00, SigR01, SigR10, _) = extract_small_matrix_blocks(SigR[ie][bmin[0] - 1:bmax[0], bmin[0] - 1:bmax[0]],\
                                                                        SigR[ie][bmin[0] - 1:bmax[0], bmin[1] - 1:bmax[1]], \
                                                                        SigR[ie][bmin[1] - 1:bmax[1], bmin[0] - 1:bmax[0]], NCpSC, 'L')
            SigR[ie] = homogenize_matrix_Rnosym(SigR00,
                                                SigR01, 
                                                SigR10, 
                                                len(bmax))
            (SigL00, SigL01, SigL10, _) = extract_small_matrix_blocks(SigL[ie][bmin[0] - 1:bmax[0], bmin[0] - 1:bmax[0]],\
                                                                        SigL[ie][bmin[0] - 1:bmax[0], bmin[1] - 1:bmax[1]], \
                                                                        SigL[ie][bmin[1] - 1:bmax[1], bmin[0] - 1:bmax[0]], NCpSC, 'L')
            SigL[ie] = homogenize_matrix_Rnosym(SigL00,
                                            SigL01,
                                            SigL10,
                                            len(bmax))
            (SigG00, SigG01, SigG10, _) = extract_small_matrix_blocks(SigG[ie][bmin[0] - 1:bmax[0], bmin[0] - 1:bmax[0]],\
                                                                        SigG[ie][bmin[0] - 1:bmax[0], bmin[1] - 1:bmax[1]], \
                                                                        SigG[ie][bmin[1] - 1:bmax[1], bmin[0] - 1:bmax[0]], NCpSC, 'L')
            SigG[ie] = homogenize_matrix_Rnosym(SigG00,
                                            SigG01, SigG10, len(bmax))

    comm.Barrier() 

    if rank == 0:
        time_pre_OBC += time.perf_counter()
        print("Time for pre-processing OBC: %.3f s" % time_pre_OBC, flush = True)
        time_OBC = -time.perf_counter()

    with concurrent.futures.ThreadPoolExecutor(max_workers=worker_num) as executor:
        results = executor.map(obc_GF_cpu, rgf_M_0,
           SigR,
           fL,
           fR,
           SigRBL, SigRBR, SigLBL, SigLBR, SigGBL, SigGBR,
           repeat(bmin),
           repeat(bmax),
           repeat(NCpSC))
        for idx, res in enumerate(results):
            condl[idx] = res[0]
            condr[idx] = res[1]
    comm.Barrier()
    if rank == 0:
        time_OBC += time.perf_counter()
        print("Time for OBC: %.3f s" % time_OBC, flush = True)
        time_GF_trafo = -time.perf_counter()

    rgf_M = generator_rgf_Hamiltonian(energy, DH, SigR)
    rgf_H = generator_rgf_currentdens_Hamiltonian(energy, DH)


    comm.Barrier()
    if rank == 0:
        time_GF_trafo += time.perf_counter()
        print("Time for GF transformation: %.3f s" % time_GF_trafo, flush = True)
        time_GF = -time.perf_counter()

    with concurrent.futures.ThreadPoolExecutor(max_workers=worker_num) as executor:
        executor.map(rgf_standaloneGF, rgf_M, rgf_H, SigL, SigG,\
                     SigRBL, SigRBR, SigLBL, SigLBR, SigGBL, SigGBR,\
                     condl, condr,
                     GR_3D_E, GRnn1_3D_E, GL_3D_E, GLnn1_3D_E, GG_3D_E, GGnn1_3D_E,
                     DOS, nE, nP, idE, repeat(bmin), repeat(bmax), factor, index_e, repeat(NCpSC), repeat(block_inv),
                     repeat(use_dace), repeat(validate_dace))
        
    comm.Barrier()
    if rank == 0:
        time_GF += time.perf_counter()
        print("Time for GF: %.3f s" % time_GF, flush = True)
        time_post_proc = -time.perf_counter()

    # Calculate F1, F2, which are the relative errors of GR-GA = GG-GL
    F1 = np.max(np.abs(DOS - (nE + nP)) / (np.abs(DOS) + 1e-6), axis=1)
    F2 = np.max(np.abs(DOS - (nE + nP)) / (np.abs(nE + nP) + 1e-6), axis=1)

    buf_recv_r = np.empty((DOS.shape[1]), dtype=np.complex128)
    buf_send_r = np.empty((DOS.shape[1]), dtype=np.complex128)
    buf_recv_l = np.empty((DOS.shape[1]), dtype=np.complex128)
    buf_send_l = np.empty((DOS.shape[1]), dtype=np.complex128)
    if size > 1:
        if rank == 0:
            buf_send_r[:] = DOS[ne - 1, :]
            comm.Sendrecv(sendbuf=buf_send_r, dest=rank + 1, recvbuf=buf_recv_r, source=rank + 1)

        elif rank == size - 1:
            buf_send_l[:] = DOS[0, :]
            comm.Sendrecv(sendbuf=buf_send_l, dest=rank - 1, recvbuf=buf_recv_l, source=rank - 1)
        else:
            buf_send_r[:] = DOS[ne - 1, :]
            buf_send_l[:] = DOS[0, :]
            comm.Sendrecv(sendbuf=buf_send_r, dest=rank + 1, recvbuf=buf_recv_r, source=rank + 1)
            comm.Sendrecv(sendbuf=buf_send_l, dest=rank - 1, recvbuf=buf_recv_l, source=rank - 1)

    # Remove individual peaks (To-Do: improve this part by sending boundary elements to the next process)
    if size == 1:
        dDOSm = np.concatenate(([0], np.max(np.abs(DOS[1:ne - 1, :] / (DOS[0:ne - 2, :] + 1)),
                                            axis=1), [np.max(np.abs(DOS[ne - 1, :] / (DOS[ne - 2, :] + 1)))]))
        dDOSp = np.concatenate(
            ([np.max(np.abs(DOS[0, :] / (DOS[1, :] + 1)))], np.max(np.abs(DOS[1:ne - 1, :] / (DOS[2:ne, :] + 1)),
                                                                   axis=1), [0]))
    elif rank == 0:
        dDOSm = np.concatenate(([0], np.max(np.abs(DOS[1:ne - 1, :] / (DOS[0:ne - 2, :] + 1)),
                                            axis=1), [np.max(np.abs(DOS[ne - 1, :] / (DOS[ne - 2, :] + 1)))]))
        dDOSp = np.concatenate(([np.max(np.abs(DOS[0, :] / (DOS[1, :] + 1)))],
                                np.max(np.abs(DOS[1:ne - 1, :] / (DOS[2:ne, :] + 1)),
                                       axis=1), [np.max(np.abs(DOS[ne - 1, :] / (buf_recv_r + 1)))]))
    elif rank == size - 1:
        dDOSm = np.concatenate(([np.max(np.abs(DOS[0, :] / (buf_recv_l + 1)))],
                                np.max(np.abs(DOS[1:ne - 1, :] / (DOS[0:ne - 2, :] + 1)),
                                       axis=1), [np.max(np.abs(DOS[ne - 1, :] / (DOS[ne - 2, :] + 1)))]))
        dDOSp = np.concatenate(
            ([np.max(np.abs(DOS[0, :] / (DOS[1, :] + 1)))], np.max(np.abs(DOS[1:ne - 1, :] / (DOS[2:ne, :] + 1)),
                                                                   axis=1), [0]))
    else:
        dDOSm = np.concatenate(([np.max(np.abs(DOS[0, :] / (buf_recv_l + 1)))],
                                np.max(np.abs(DOS[1:ne - 1, :] / (DOS[0:ne - 2, :] + 1)),
                                       axis=1), [np.max(np.abs(DOS[ne - 1, :] / (DOS[ne - 2, :] + 1)))]))
        dDOSp = np.concatenate(([np.max(np.abs(DOS[0, :] / (DOS[1, :] + 1)))],
                                np.max(np.abs(DOS[1:ne - 1, :] / (DOS[2:ne, :] + 1)),
                                       axis=1), [np.max(np.abs(DOS[ne - 1, :] / (buf_recv_r + 1)))]))

    # Find indices of elements satisfying the conditions
    ind_zeros = np.where((F1 > 0.1) | (F2 > 0.1) | ((dDOSm > 5) & (dDOSp > 5)))[0]

    for index in ind_zeros:
        GR_3D_E[index, :, :, :] = 0
        GRnn1_3D_E[index, :, :, :] = 0
        GL_3D_E[index, :, :, :] = 0
        GLnn1_3D_E[index, :, :, :] = 0
        GG_3D_E[index, :, :, :] = 0
        GGnn1_3D_E[index, :, :, :] = 0

    comm.Barrier()
    if rank == 0:
        time_post_proc += time.perf_counter()
        print("Time for post-processing: %.3f s" % time_post_proc, flush = True)
        
    if(return_sigma_boundary):
        return GR_3D_E, GRnn1_3D_E, GL_3D_E, GLnn1_3D_E, GG_3D_E, GGnn1_3D_E, SigRBL, SigRBR
    else:   
        return GR_3D_E, GRnn1_3D_E, GL_3D_E, GLnn1_3D_E, GG_3D_E, GGnn1_3D_E
    

def calc_GF_pool_mpi(
    DH,
    idx_k,
    energy: npt.NDArray[np.float64],
    SigR,
    SigL,
    SigG,
    SigR_ephn,
    SigL_ephn,
    SigG_ephn,
    Efl,
    Efr,
    Temp,
    DOS,
    nE,
    nP,
    idE,
    factor: npt.NDArray[np.float64],
    comm,
    rank,
    size,
    homogenize=True,
    NCpSC: int = 1,
    return_sigma_boundary = False,
    mkl_threads: int = 1,
    worker_num: int = 1,
    block_inv: bool = False,
    use_dace: bool = False,
    validate_dace: bool = False,
):
    """Added k-point support"""
    kB = 1.38e-23
    q = 1.6022e-19

    UT = kB * Temp / q

    vfermi = np.vectorize(fermi_function)
    fL = vfermi(energy, Efl, UT)
    fR = vfermi(energy, Efr, UT)

    # initialize the Green's function in block format with zero
    # number of energy points x kpoints
    ne = energy.shape[0]
    # number of blocks
    nb = DH.Bmin.shape[0]
    # length of the largest block
    lb = np.max(DH.Bmax - DH.Bmin + 1)
    # init
    (GR_3D_E, GRnn1_3D_E, GL_3D_E, GLnn1_3D_E, GG_3D_E, GGnn1_3D_E) = initialize_block_G(ne, nb, lb)

    mkl.set_num_threads(mkl_threads)

    index_e = np.arange(ne)
    bmin = DH.Bmin.copy()
    bmax = DH.Bmax.copy()
    if(return_sigma_boundary):
        LBsize = bmax[0] - bmin[0] + 1
        RBsize = bmax[nb - 1] - bmin[nb - 1] + 1

        SigRBL = np.zeros((ne, LBsize, LBsize), dtype = np.complex128)
        SigRBR = np.zeros((ne, RBsize, RBsize), dtype = np.complex128)
    
    # Create a process pool with 4 workers
    # with concurrent.futures.ThreadPoolExecutor(max_workers=worker_num) as executor:
    #     executor.map(self_energy_preprocess, SigL, SigG, SigR, SigL_ephn, SigG_ephn, SigR_ephn,
    #                  repeat(NCpSC), repeat(bmin), repeat(bmax), repeat(homogenize))

    # Why this?
    for ie in range(ne):
        #SigL[ie] = 1j * np.imag(SigL[ie])
        #SigG[ie] = 1j * np.imag(SigG[ie])

        SigL[ie] = (SigL[ie] - SigL[ie].T.conj()) / 2
        SigG[ie] = (SigG[ie] - SigG[ie].T.conj()) / 2
        #SigR[ie] = np.real(SigR[ie]) + 1j * np.imag(SigG[ie] - SigL[ie]) / 2
        SigR[ie] = np.real(SigR[ie]) + (SigG[ie] - SigL[ie]) / 2
        #SigR[ie] = (SigR[ie] + SigR[ie].T) / 2
<<<<<<< HEAD
        # This should not be true
=======

        SigL[ie] += SigL_ephn[ie]
        SigG[ie] += SigG_ephn[ie]
        SigR[ie] += SigR_ephn[ie]

>>>>>>> c2eb06b4
        if homogenize:
            (SigR00, SigR01, SigR10, _) = extract_small_matrix_blocks(SigR[ie][bmin[0] - 1:bmax[0], bmin[0] - 1:bmax[0]],\
                                                                      SigR[ie][bmin[0] - 1:bmax[0], bmin[1] - 1:bmax[1]], \
                                                                      SigR[ie][bmin[1] - 1:bmax[1], bmin[0] - 1:bmax[0]], NCpSC, 'L')
            SigR[ie] = homogenize_matrix_Rnosym(SigR00,
                                                SigR01, 
                                                SigR10, 
                                                len(bmax))
            (SigL00, SigL01, SigL10, _) = extract_small_matrix_blocks(SigL[ie][bmin[0] - 1:bmax[0], bmin[0] - 1:bmax[0]],\
                                                                      SigL[ie][bmin[0] - 1:bmax[0], bmin[1] - 1:bmax[1]], \
                                                                      SigL[ie][bmin[1] - 1:bmax[1], bmin[0] - 1:bmax[0]], NCpSC, 'L')
            SigL[ie] = homogenize_matrix_Rnosym(SigL00,
                                         SigL01,
                                         SigL10,
                                         len(bmax))
            (SigG00, SigG01, SigG10, _) = extract_small_matrix_blocks(SigG[ie][bmin[0] - 1:bmax[0], bmin[0] - 1:bmax[0]],\
                                                                      SigG[ie][bmin[0] - 1:bmax[0], bmin[1] - 1:bmax[1]], \
                                                                      SigG[ie][bmin[1] - 1:bmax[1], bmin[0] - 1:bmax[0]], NCpSC, 'L')
            SigG[ie] = homogenize_matrix_Rnosym(SigG00,
                                         SigG01, SigG10, len(bmax))

    rgf_M = generator_rgf_Hamiltonian(energy, idx_k, DH, SigR)
    rgf_H = generator_rgf_currentdens_Hamiltonian(energy, idx_k, DH)
    index_e = np.arange(ne)
    bmin = DH.Bmin.copy()
    bmax = DH.Bmax.copy()

    # Create a process pool with 4 workers
    with concurrent.futures.ThreadPoolExecutor(max_workers=worker_num) as executor:
        # Use the map function to apply the inv_matrices function to each pair of matrices in parallel
        # Use partial function application to bind the constant arguments to inv_matrices
        # Pass in an additional argument to inv_matrices that contains the index of the matrices pair
        #results = list(executor.map(lambda args: inv_matrices(args[0], const_arg1, const_arg2, args[1]), ((matrices_pairs[i], i) for i in range(len(matrices_pairs)))))
        #results = executor.map(rgf_GF, rgf_M, rgf_H, SigL, SigG,
        if(return_sigma_boundary):
            results = executor.map(rgf_GF, rgf_M, rgf_H, SigL, SigG, GR_3D_E, GRnn1_3D_E, GL_3D_E, GLnn1_3D_E, GG_3D_E, GGnn1_3D_E,
                        DOS, nE, nP, idE, fL, fR, repeat(bmin), repeat(bmax), factor, index_e, repeat(NCpSC),repeat(block_inv),
                        repeat(use_dace), repeat(validate_dace))
            for idx, res in enumerate(results):
                SigRBL[idx, :, :] = res[0]
                SigRBR[idx, :, :] = res[1]
        else:
            executor.map(rgf_GF, rgf_M, rgf_H, SigL, SigG, GR_3D_E, GRnn1_3D_E, GL_3D_E, GLnn1_3D_E, GG_3D_E, GGnn1_3D_E,
                     DOS, nE, nP, idE, fL, fR, repeat(bmin), repeat(bmax), factor, index_e, repeat(NCpSC), repeat(block_inv),
                     repeat(use_dace), repeat(validate_dace))
        #for res in results:
        #    assert res == 0

    # Calculate F1, F2, which are the relative errors of GR-GA = GG-GL. Not sure these tests hold for kpoints
    F1 = np.max(np.abs(DOS - (nE + nP)) / (np.abs(DOS) + 1e-6), axis=1)
    F2 = np.max(np.abs(DOS - (nE + nP)) / (np.abs(nE + nP) + 1e-6), axis=1)

    buf_recv_r = np.empty((DOS.shape[1]), dtype=np.complex128)
    buf_send_r = np.empty((DOS.shape[1]), dtype=np.complex128)
    buf_recv_l = np.empty((DOS.shape[1]), dtype=np.complex128)
    buf_send_l = np.empty((DOS.shape[1]), dtype=np.complex128)
    if size > 1:
        if rank == 0:
            buf_send_r[:] = DOS[ne - 1, :]
            comm.Sendrecv(sendbuf=buf_send_r, dest=rank + 1, recvbuf=buf_recv_r, source=rank + 1)

        elif rank == size - 1:
            buf_send_l[:] = DOS[0, :]
            comm.Sendrecv(sendbuf=buf_send_l, dest=rank - 1, recvbuf=buf_recv_l, source=rank - 1)
        else:
            buf_send_r[:] = DOS[ne - 1, :]
            buf_send_l[:] = DOS[0, :]
            comm.Sendrecv(sendbuf=buf_send_r, dest=rank + 1, recvbuf=buf_recv_r, source=rank + 1)
            comm.Sendrecv(sendbuf=buf_send_l, dest=rank - 1, recvbuf=buf_recv_l, source=rank - 1)

    # Remove individual peaks (To-Do: improve this part by sending boundary elements to the next process)
    # What is the individual peaks?
    if size == 1:
        dDOSm = np.concatenate(([0], np.max(np.abs(DOS[1:ne - 1, :] / (DOS[0:ne - 2, :] + 1)),
                                            axis=1), [np.max(np.abs(DOS[ne - 1, :] / (DOS[ne - 2, :] + 1)))]))
        dDOSp = np.concatenate(
            ([np.max(np.abs(DOS[0, :] / (DOS[1, :] + 1)))], np.max(np.abs(DOS[1:ne - 1, :] / (DOS[2:ne, :] + 1)),
                                                                   axis=1), [0]))
    elif rank == 0:
        dDOSm = np.concatenate(([0], np.max(np.abs(DOS[1:ne - 1, :] / (DOS[0:ne - 2, :] + 1)),
                                            axis=1), [np.max(np.abs(DOS[ne - 1, :] / (DOS[ne - 2, :] + 1)))]))
        dDOSp = np.concatenate(([np.max(np.abs(DOS[0, :] / (DOS[1, :] + 1)))],
                                np.max(np.abs(DOS[1:ne - 1, :] / (DOS[2:ne, :] + 1)),
                                       axis=1), [np.max(np.abs(DOS[ne - 1, :] / (buf_recv_r + 1)))]))
    elif rank == size - 1:
        dDOSm = np.concatenate(([np.max(np.abs(DOS[0, :] / (buf_recv_l + 1)))],
                                np.max(np.abs(DOS[1:ne - 1, :] / (DOS[0:ne - 2, :] + 1)),
                                       axis=1), [np.max(np.abs(DOS[ne - 1, :] / (DOS[ne - 2, :] + 1)))]))
        dDOSp = np.concatenate(
            ([np.max(np.abs(DOS[0, :] / (DOS[1, :] + 1)))], np.max(np.abs(DOS[1:ne - 1, :] / (DOS[2:ne, :] + 1)),
                                                                   axis=1), [0]))
    else:
        dDOSm = np.concatenate(([np.max(np.abs(DOS[0, :] / (buf_recv_l + 1)))],
                                np.max(np.abs(DOS[1:ne - 1, :] / (DOS[0:ne - 2, :] + 1)),
                                       axis=1), [np.max(np.abs(DOS[ne - 1, :] / (DOS[ne - 2, :] + 1)))]))
        dDOSp = np.concatenate(([np.max(np.abs(DOS[0, :] / (DOS[1, :] + 1)))],
                                np.max(np.abs(DOS[1:ne - 1, :] / (DOS[2:ne, :] + 1)),
                                       axis=1), [np.max(np.abs(DOS[ne - 1, :] / (buf_recv_r + 1)))]))

    # Find indices of elements satisfying the conditions
    ind_zeros = np.where((F1 > 0.1) | (F2 > 0.1) | ((dDOSm > 5) & (dDOSp > 5)))[0]

    for index in ind_zeros:
        GR_3D_E[index, :, :, :] = 0
        GRnn1_3D_E[index, :, :, :] = 0
        GL_3D_E[index, :, :, :] = 0
        GLnn1_3D_E[index, :, :, :] = 0
        GG_3D_E[index, :, :, :] = 0
        GGnn1_3D_E[index, :, :, :] = 0

    if(return_sigma_boundary):
        return GR_3D_E, GRnn1_3D_E, GL_3D_E, GLnn1_3D_E, GG_3D_E, GGnn1_3D_E, SigRBL, SigRBR
    else:   
        return GR_3D_E, GRnn1_3D_E, GL_3D_E, GLnn1_3D_E, GG_3D_E, GGnn1_3D_E


def calc_GF_mpi(
    DH,
    energy: npt.NDArray[np.float64],
    SigR,
    SigL,
    SigG,
    Efl,
    Efr,
    Temp,
    DOS,
    nE,
    nP,
    idE,
    factor: npt.NDArray[np.float64],
    comm,
    rank,
    size,
    mkl_threads: int = 1,
    worker_num: int = 1,
    block_inv: bool = False,
    use_dace: bool = False,
    validate_dace: bool = False,
):

    kB = 1.38e-23
    q = 1.6022e-19

    UT = kB * Temp / q

    vfermi = np.vectorize(fermi_function)
    fL = vfermi(energy, Efl, UT)
    fR = vfermi(energy, Efr, UT)

    # initialize the Green's function in block format with zero
    # number of energy points
    ne = energy.shape[0]
    # number of blocks
    nb = DH.Bmin.shape[0]
    # length of the largest block
    lb = np.max(DH.Bmax - DH.Bmin + 1)
    # init
    (GR_3D_E, GRnn1_3D_E, GL_3D_E, GLnn1_3D_E, GG_3D_E, GGnn1_3D_E) = initialize_block_G(ne, nb, lb)

    mkl.set_num_threads(mkl_threads)

    rgf_M = generator_rgf_Hamiltonian(energy, DH, SigR)
    rgf_H = generator_rgf_currentdens_Hamiltonian(energy, DH)

    index_e = np.arange(ne)
    bmin = DH.Bmin.copy()
    bmax = DH.Bmax.copy()

    # Create a process pool with 4 workers
    for ie in range(ne):
        rgf_GF(next(rgf_M),
               next(rgf_H),
               SigL[ie],
               SigG[ie],
               GR_3D_E[ie],
               GRnn1_3D_E[ie],
               GL_3D_E[ie],
               GLnn1_3D_E[ie],
               GG_3D_E[ie],
               GGnn1_3D_E[ie],
               DOS[ie],
               nE,
               nP,
               idE,
               fL[ie],
               fR[ie],
               bmin,
               bmax,
               factor[ie],
               index_e[ie],
               block_inv=block_inv,
               use_dace=use_dace,
               validate_dace=validate_dace)

    # Calculate F1, F2, which are the relative errors of GR-GA = GG-GL
    F1 = np.max(np.abs(DOS - (nE + nP)) / (np.abs(DOS) + 1e-6), axis=1)
    F2 = np.max(np.abs(DOS - (nE + nP)) / (np.abs(nE + nP) + 1e-6), axis=1)

    buf_recv_r = np.empty((DOS.shape[1]), dtype=np.complex128)
    buf_send_r = np.empty((DOS.shape[1]), dtype=np.complex128)
    buf_recv_l = np.empty((DOS.shape[1]), dtype=np.complex128)
    buf_send_l = np.empty((DOS.shape[1]), dtype=np.complex128)
    if size > 1:
        if rank == 0:
            buf_send_r[:] = DOS[ne - 1, :]
            comm.Sendrecv(sendbuf=buf_send_r, dest=rank + 1, recvbuf=buf_recv_r, source=rank + 1)

        elif rank == size - 1:
            buf_send_l[:] = DOS[0, :]
            comm.Sendrecv(sendbuf=buf_send_l, dest=rank - 1, recvbuf=buf_recv_l, source=rank - 1)
        else:
            buf_send_r[:] = DOS[ne - 1, :]
            buf_send_l[:] = DOS[0, :]
            comm.Sendrecv(sendbuf=buf_send_r, dest=rank + 1, recvbuf=buf_recv_r, source=rank + 1)
            comm.Sendrecv(sendbuf=buf_send_l, dest=rank - 1, recvbuf=buf_recv_l, source=rank - 1)

    # Remove individual peaks (To-Do: improve this part by sending boundary elements to the next process)
    if size == 1:
        dDOSm = np.concatenate(([0], np.max(np.abs(DOS[1:ne - 1, :] / (DOS[0:ne - 2, :] + 1)),
                                            axis=1), [np.max(np.abs(DOS[ne - 1, :] / (DOS[ne - 2, :] + 1)))]))
        dDOSp = np.concatenate(
            ([np.max(np.abs(DOS[0, :] / (DOS[1, :] + 1)))], np.max(np.abs(DOS[1:ne - 1, :] / (DOS[2:ne, :] + 1)),
                                                                   axis=1), [0]))
    elif rank == 0:
        dDOSm = np.concatenate(([0], np.max(np.abs(DOS[1:ne - 1, :] / (DOS[0:ne - 2, :] + 1)),
                                            axis=1), [np.max(np.abs(DOS[ne - 1, :] / (DOS[ne - 2, :] + 1)))]))
        dDOSp = np.concatenate(([np.max(np.abs(DOS[0, :] / (DOS[1, :] + 1)))],
                                np.max(np.abs(DOS[1:ne - 1, :] / (DOS[2:ne, :] + 1)),
                                       axis=1), [np.max(np.abs(DOS[ne - 1, :] / (buf_recv_r + 1)))]))
    elif rank == size - 1:
        dDOSm = np.concatenate(([np.max(np.abs(DOS[0, :] / (buf_recv_l + 1)))],
                                np.max(np.abs(DOS[1:ne - 1, :] / (DOS[0:ne - 2, :] + 1)),
                                       axis=1), [np.max(np.abs(DOS[ne - 1, :] / (DOS[ne - 2, :] + 1)))]))
        dDOSp = np.concatenate(
            ([np.max(np.abs(DOS[0, :] / (DOS[1, :] + 1)))], np.max(np.abs(DOS[1:ne - 1, :] / (DOS[2:ne, :] + 1)),
                                                                   axis=1), [0]))
    else:
        dDOSm = np.concatenate(([np.max(np.abs(DOS[0, :] / (buf_recv_l + 1)))],
                                np.max(np.abs(DOS[1:ne - 1, :] / (DOS[0:ne - 2, :] + 1)),
                                       axis=1), [np.max(np.abs(DOS[ne - 1, :] / (DOS[ne - 2, :] + 1)))]))
        dDOSp = np.concatenate(([np.max(np.abs(DOS[0, :] / (DOS[1, :] + 1)))],
                                np.max(np.abs(DOS[1:ne - 1, :] / (DOS[2:ne, :] + 1)),
                                       axis=1), [np.max(np.abs(DOS[ne - 1, :] / (buf_recv_r + 1)))]))

    # Find indices of elements satisfying the conditions
    ind_zeros = np.where((F1 > 0.1) | (F2 > 0.1) | ((dDOSm > 5) & (dDOSp > 5)))[0]

    for index in ind_zeros:
        GR_3D_E[index, :, :, :] = 0
        GRnn1_3D_E[index, :, :, :] = 0
        GL_3D_E[index, :, :, :] = 0
        GLnn1_3D_E[index, :, :, :] = 0
        GG_3D_E[index, :, :, :] = 0
        GGnn1_3D_E[index, :, :, :] = 0

    return GR_3D_E, GRnn1_3D_E, GL_3D_E, GLnn1_3D_E, GG_3D_E, GGnn1_3D_E


def generator_rgf_Hamiltonian(E, idx_k, DH, SigR):
    for i, ik in enumerate(idx_k):
        kp = tuple(DH.kp[ik])
        yield (E[i] + 1j * 1e-12) * DH.Overlap[(0, 0, 0)] - DH.k_Hamiltonian[kp] - SigR[i]

def generator_rgf_GF(E, DH):
    for i in range(E.shape[0]):
        yield (E[i] + 1j * 1e-12) * DH.Overlap['H_4'] - DH.Hamiltonian['H_4']


def generator_rgf_currentdens_Hamiltonian(E, idx_k, DH):
    for i, ik in enumerate(idx_k):
        kp = tuple(DH.kp[ik])
        yield DH.k_Hamiltonian[kp] - (E[i]) * DH.Overlap[(0, 0, 0)]


def assemble_full_G_smoothing(G, factor, G_block, Gnn1_block, Bmin, Bmax, format='sparse', type='R'):
    G_temp = factor * mat_assembly_fullG(G_block, Gnn1_block, Bmin, Bmax, format=format, type=type)
    G[:, :] = G_temp[:, :]<|MERGE_RESOLUTION|>--- conflicted
+++ resolved
@@ -107,16 +107,9 @@
         SigR[ie] = np.real(SigR[ie]) + (SigG[ie] - SigL[ie]) / 2
         #SigR[ie] = (SigR[ie] + SigR[ie].T) / 2
 
-<<<<<<< HEAD
-    # Why this?
-    for IE in range(NE):
-        SigL[IE] = (SigL[IE] - SigL[IE].T.conj()) / 2
-        SigG[IE] = (SigG[IE] - SigG[IE].T.conj()) / 2
-=======
         SigL[ie] += SigL_ephn[ie]
         SigG[ie] += SigG_ephn[ie]
         SigR[ie] += SigR_ephn[ie]
->>>>>>> c2eb06b4
 
         if homogenize:
             (SigR00, SigR01, SigR10, _) = extract_small_matrix_blocks(SigR[ie][bmin[0] - 1:bmax[0], bmin[0] - 1:bmax[0]],\
@@ -290,7 +283,7 @@
     use_dace: bool = False,
     validate_dace: bool = False,
 ):
-    """Added k-point support"""
+
     kB = 1.38e-23
     q = 1.6022e-19
 
@@ -321,13 +314,7 @@
 
         SigRBL = np.zeros((ne, LBsize, LBsize), dtype = np.complex128)
         SigRBR = np.zeros((ne, RBsize, RBsize), dtype = np.complex128)
-    
-    # Create a process pool with 4 workers
-    # with concurrent.futures.ThreadPoolExecutor(max_workers=worker_num) as executor:
-    #     executor.map(self_energy_preprocess, SigL, SigG, SigR, SigL_ephn, SigG_ephn, SigR_ephn,
-    #                  repeat(NCpSC), repeat(bmin), repeat(bmax), repeat(homogenize))
-
-    # Why this?
+
     for ie in range(ne):
         #SigL[ie] = 1j * np.imag(SigL[ie])
         #SigG[ie] = 1j * np.imag(SigG[ie])
@@ -337,38 +324,34 @@
         #SigR[ie] = np.real(SigR[ie]) + 1j * np.imag(SigG[ie] - SigL[ie]) / 2
         SigR[ie] = np.real(SigR[ie]) + (SigG[ie] - SigL[ie]) / 2
         #SigR[ie] = (SigR[ie] + SigR[ie].T) / 2
-<<<<<<< HEAD
-        # This should not be true
-=======
 
         SigL[ie] += SigL_ephn[ie]
         SigG[ie] += SigG_ephn[ie]
         SigR[ie] += SigR_ephn[ie]
 
->>>>>>> c2eb06b4
         if homogenize:
             (SigR00, SigR01, SigR10, _) = extract_small_matrix_blocks(SigR[ie][bmin[0] - 1:bmax[0], bmin[0] - 1:bmax[0]],\
-                                                                      SigR[ie][bmin[0] - 1:bmax[0], bmin[1] - 1:bmax[1]], \
-                                                                      SigR[ie][bmin[1] - 1:bmax[1], bmin[0] - 1:bmax[0]], NCpSC, 'L')
+                                                                        SigR[ie][bmin[0] - 1:bmax[0], bmin[1] - 1:bmax[1]], \
+                                                                        SigR[ie][bmin[1] - 1:bmax[1], bmin[0] - 1:bmax[0]], NCpSC, 'L')
             SigR[ie] = homogenize_matrix_Rnosym(SigR00,
                                                 SigR01, 
                                                 SigR10, 
                                                 len(bmax))
             (SigL00, SigL01, SigL10, _) = extract_small_matrix_blocks(SigL[ie][bmin[0] - 1:bmax[0], bmin[0] - 1:bmax[0]],\
-                                                                      SigL[ie][bmin[0] - 1:bmax[0], bmin[1] - 1:bmax[1]], \
-                                                                      SigL[ie][bmin[1] - 1:bmax[1], bmin[0] - 1:bmax[0]], NCpSC, 'L')
+                                                                        SigL[ie][bmin[0] - 1:bmax[0], bmin[1] - 1:bmax[1]], \
+                                                                        SigL[ie][bmin[1] - 1:bmax[1], bmin[0] - 1:bmax[0]], NCpSC, 'L')
             SigL[ie] = homogenize_matrix_Rnosym(SigL00,
-                                         SigL01,
-                                         SigL10,
-                                         len(bmax))
+                                            SigL01,
+                                            SigL10,
+                                            len(bmax))
             (SigG00, SigG01, SigG10, _) = extract_small_matrix_blocks(SigG[ie][bmin[0] - 1:bmax[0], bmin[0] - 1:bmax[0]],\
-                                                                      SigG[ie][bmin[0] - 1:bmax[0], bmin[1] - 1:bmax[1]], \
-                                                                      SigG[ie][bmin[1] - 1:bmax[1], bmin[0] - 1:bmax[0]], NCpSC, 'L')
+                                                                        SigG[ie][bmin[0] - 1:bmax[0], bmin[1] - 1:bmax[1]], \
+                                                                        SigG[ie][bmin[1] - 1:bmax[1], bmin[0] - 1:bmax[0]], NCpSC, 'L')
             SigG[ie] = homogenize_matrix_Rnosym(SigG00,
-                                         SigG01, SigG10, len(bmax))
-
-    rgf_M = generator_rgf_Hamiltonian(energy, idx_k, DH, SigR)
-    rgf_H = generator_rgf_currentdens_Hamiltonian(energy, idx_k, DH)
+                                            SigG01, SigG10, len(bmax))
+
+    rgf_M = generator_rgf_Hamiltonian(energy, DH, SigR)
+    rgf_H = generator_rgf_currentdens_Hamiltonian(energy, DH)
     index_e = np.arange(ne)
     bmin = DH.Bmin.copy()
     bmax = DH.Bmax.copy()
@@ -393,153 +376,7 @@
                      repeat(use_dace), repeat(validate_dace))
         #for res in results:
         #    assert res == 0
-
-    # Calculate F1, F2, which are the relative errors of GR-GA = GG-GL. Not sure these tests hold for kpoints
-    F1 = np.max(np.abs(DOS - (nE + nP)) / (np.abs(DOS) + 1e-6), axis=1)
-    F2 = np.max(np.abs(DOS - (nE + nP)) / (np.abs(nE + nP) + 1e-6), axis=1)
-
-    buf_recv_r = np.empty((DOS.shape[1]), dtype=np.complex128)
-    buf_send_r = np.empty((DOS.shape[1]), dtype=np.complex128)
-    buf_recv_l = np.empty((DOS.shape[1]), dtype=np.complex128)
-    buf_send_l = np.empty((DOS.shape[1]), dtype=np.complex128)
-    if size > 1:
-        if rank == 0:
-            buf_send_r[:] = DOS[ne - 1, :]
-            comm.Sendrecv(sendbuf=buf_send_r, dest=rank + 1, recvbuf=buf_recv_r, source=rank + 1)
-
-        elif rank == size - 1:
-            buf_send_l[:] = DOS[0, :]
-            comm.Sendrecv(sendbuf=buf_send_l, dest=rank - 1, recvbuf=buf_recv_l, source=rank - 1)
-        else:
-            buf_send_r[:] = DOS[ne - 1, :]
-            buf_send_l[:] = DOS[0, :]
-            comm.Sendrecv(sendbuf=buf_send_r, dest=rank + 1, recvbuf=buf_recv_r, source=rank + 1)
-            comm.Sendrecv(sendbuf=buf_send_l, dest=rank - 1, recvbuf=buf_recv_l, source=rank - 1)
-
-    # Remove individual peaks (To-Do: improve this part by sending boundary elements to the next process)
-    # What is the individual peaks?
-    if size == 1:
-        dDOSm = np.concatenate(([0], np.max(np.abs(DOS[1:ne - 1, :] / (DOS[0:ne - 2, :] + 1)),
-                                            axis=1), [np.max(np.abs(DOS[ne - 1, :] / (DOS[ne - 2, :] + 1)))]))
-        dDOSp = np.concatenate(
-            ([np.max(np.abs(DOS[0, :] / (DOS[1, :] + 1)))], np.max(np.abs(DOS[1:ne - 1, :] / (DOS[2:ne, :] + 1)),
-                                                                   axis=1), [0]))
-    elif rank == 0:
-        dDOSm = np.concatenate(([0], np.max(np.abs(DOS[1:ne - 1, :] / (DOS[0:ne - 2, :] + 1)),
-                                            axis=1), [np.max(np.abs(DOS[ne - 1, :] / (DOS[ne - 2, :] + 1)))]))
-        dDOSp = np.concatenate(([np.max(np.abs(DOS[0, :] / (DOS[1, :] + 1)))],
-                                np.max(np.abs(DOS[1:ne - 1, :] / (DOS[2:ne, :] + 1)),
-                                       axis=1), [np.max(np.abs(DOS[ne - 1, :] / (buf_recv_r + 1)))]))
-    elif rank == size - 1:
-        dDOSm = np.concatenate(([np.max(np.abs(DOS[0, :] / (buf_recv_l + 1)))],
-                                np.max(np.abs(DOS[1:ne - 1, :] / (DOS[0:ne - 2, :] + 1)),
-                                       axis=1), [np.max(np.abs(DOS[ne - 1, :] / (DOS[ne - 2, :] + 1)))]))
-        dDOSp = np.concatenate(
-            ([np.max(np.abs(DOS[0, :] / (DOS[1, :] + 1)))], np.max(np.abs(DOS[1:ne - 1, :] / (DOS[2:ne, :] + 1)),
-                                                                   axis=1), [0]))
-    else:
-        dDOSm = np.concatenate(([np.max(np.abs(DOS[0, :] / (buf_recv_l + 1)))],
-                                np.max(np.abs(DOS[1:ne - 1, :] / (DOS[0:ne - 2, :] + 1)),
-                                       axis=1), [np.max(np.abs(DOS[ne - 1, :] / (DOS[ne - 2, :] + 1)))]))
-        dDOSp = np.concatenate(([np.max(np.abs(DOS[0, :] / (DOS[1, :] + 1)))],
-                                np.max(np.abs(DOS[1:ne - 1, :] / (DOS[2:ne, :] + 1)),
-                                       axis=1), [np.max(np.abs(DOS[ne - 1, :] / (buf_recv_r + 1)))]))
-
-    # Find indices of elements satisfying the conditions
-    ind_zeros = np.where((F1 > 0.1) | (F2 > 0.1) | ((dDOSm > 5) & (dDOSp > 5)))[0]
-
-    for index in ind_zeros:
-        GR_3D_E[index, :, :, :] = 0
-        GRnn1_3D_E[index, :, :, :] = 0
-        GL_3D_E[index, :, :, :] = 0
-        GLnn1_3D_E[index, :, :, :] = 0
-        GG_3D_E[index, :, :, :] = 0
-        GGnn1_3D_E[index, :, :, :] = 0
-
-    if(return_sigma_boundary):
-        return GR_3D_E, GRnn1_3D_E, GL_3D_E, GLnn1_3D_E, GG_3D_E, GGnn1_3D_E, SigRBL, SigRBR
-    else:   
-        return GR_3D_E, GRnn1_3D_E, GL_3D_E, GLnn1_3D_E, GG_3D_E, GGnn1_3D_E
-
-
-def calc_GF_mpi(
-    DH,
-    energy: npt.NDArray[np.float64],
-    SigR,
-    SigL,
-    SigG,
-    Efl,
-    Efr,
-    Temp,
-    DOS,
-    nE,
-    nP,
-    idE,
-    factor: npt.NDArray[np.float64],
-    comm,
-    rank,
-    size,
-    mkl_threads: int = 1,
-    worker_num: int = 1,
-    block_inv: bool = False,
-    use_dace: bool = False,
-    validate_dace: bool = False,
-):
-
-    kB = 1.38e-23
-    q = 1.6022e-19
-
-    UT = kB * Temp / q
-
-    vfermi = np.vectorize(fermi_function)
-    fL = vfermi(energy, Efl, UT)
-    fR = vfermi(energy, Efr, UT)
-
-    # initialize the Green's function in block format with zero
-    # number of energy points
-    ne = energy.shape[0]
-    # number of blocks
-    nb = DH.Bmin.shape[0]
-    # length of the largest block
-    lb = np.max(DH.Bmax - DH.Bmin + 1)
-    # init
-    (GR_3D_E, GRnn1_3D_E, GL_3D_E, GLnn1_3D_E, GG_3D_E, GGnn1_3D_E) = initialize_block_G(ne, nb, lb)
-
-    mkl.set_num_threads(mkl_threads)
-
-    rgf_M = generator_rgf_Hamiltonian(energy, DH, SigR)
-    rgf_H = generator_rgf_currentdens_Hamiltonian(energy, DH)
-
-    index_e = np.arange(ne)
-    bmin = DH.Bmin.copy()
-    bmax = DH.Bmax.copy()
-
-    # Create a process pool with 4 workers
-    for ie in range(ne):
-        rgf_GF(next(rgf_M),
-               next(rgf_H),
-               SigL[ie],
-               SigG[ie],
-               GR_3D_E[ie],
-               GRnn1_3D_E[ie],
-               GL_3D_E[ie],
-               GLnn1_3D_E[ie],
-               GG_3D_E[ie],
-               GGnn1_3D_E[ie],
-               DOS[ie],
-               nE,
-               nP,
-               idE,
-               fL[ie],
-               fR[ie],
-               bmin,
-               bmax,
-               factor[ie],
-               index_e[ie],
-               block_inv=block_inv,
-               use_dace=use_dace,
-               validate_dace=validate_dace)
-
+            
     # Calculate F1, F2, which are the relative errors of GR-GA = GG-GL
     F1 = np.max(np.abs(DOS - (nE + nP)) / (np.abs(DOS) + 1e-6), axis=1)
     F2 = np.max(np.abs(DOS - (nE + nP)) / (np.abs(nE + nP) + 1e-6), axis=1)
@@ -601,6 +438,151 @@
         GG_3D_E[index, :, :, :] = 0
         GGnn1_3D_E[index, :, :, :] = 0
 
+    if(return_sigma_boundary):
+        return GR_3D_E, GRnn1_3D_E, GL_3D_E, GLnn1_3D_E, GG_3D_E, GGnn1_3D_E, SigRBL, SigRBR
+    else:   
+        return GR_3D_E, GRnn1_3D_E, GL_3D_E, GLnn1_3D_E, GG_3D_E, GGnn1_3D_E
+
+
+def calc_GF_mpi(
+    DH,
+    energy: npt.NDArray[np.float64],
+    SigR,
+    SigL,
+    SigG,
+    Efl,
+    Efr,
+    Temp,
+    DOS,
+    nE,
+    nP,
+    idE,
+    factor: npt.NDArray[np.float64],
+    comm,
+    rank,
+    size,
+    mkl_threads: int = 1,
+    worker_num: int = 1,
+    block_inv: bool = False,
+    use_dace: bool = False,
+    validate_dace: bool = False,
+):
+
+    kB = 1.38e-23
+    q = 1.6022e-19
+
+    UT = kB * Temp / q
+
+    vfermi = np.vectorize(fermi_function)
+    fL = vfermi(energy, Efl, UT)
+    fR = vfermi(energy, Efr, UT)
+
+    # initialize the Green's function in block format with zero
+    # number of energy points
+    ne = energy.shape[0]
+    # number of blocks
+    nb = DH.Bmin.shape[0]
+    # length of the largest block
+    lb = np.max(DH.Bmax - DH.Bmin + 1)
+    # init
+    (GR_3D_E, GRnn1_3D_E, GL_3D_E, GLnn1_3D_E, GG_3D_E, GGnn1_3D_E) = initialize_block_G(ne, nb, lb)
+
+    mkl.set_num_threads(mkl_threads)
+
+    rgf_M = generator_rgf_Hamiltonian(energy, DH, SigR)
+    rgf_H = generator_rgf_currentdens_Hamiltonian(energy, DH)
+
+    index_e = np.arange(ne)
+    bmin = DH.Bmin.copy()
+    bmax = DH.Bmax.copy()
+
+    # Create a process pool with 4 workers
+    for ie in range(ne):
+        rgf_GF(next(rgf_M),
+               next(rgf_H),
+               SigL[ie],
+               SigG[ie],
+               GR_3D_E[ie],
+               GRnn1_3D_E[ie],
+               GL_3D_E[ie],
+               GLnn1_3D_E[ie],
+               GG_3D_E[ie],
+               GGnn1_3D_E[ie],
+               DOS[ie],
+               nE,
+               nP,
+               idE,
+               fL[ie],
+               fR[ie],
+               bmin,
+               bmax,
+               factor[ie],
+               index_e[ie],
+               block_inv=block_inv,
+               use_dace=use_dace,
+               validate_dace=validate_dace)
+
+    # Calculate F1, F2, which are the relative errors of GR-GA = GG-GL
+    F1 = np.max(np.abs(DOS - (nE + nP)) / (np.abs(DOS) + 1e-6), axis=1)
+    F2 = np.max(np.abs(DOS - (nE + nP)) / (np.abs(nE + nP) + 1e-6), axis=1)
+
+    buf_recv_r = np.empty((DOS.shape[1]), dtype=np.complex128)
+    buf_send_r = np.empty((DOS.shape[1]), dtype=np.complex128)
+    buf_recv_l = np.empty((DOS.shape[1]), dtype=np.complex128)
+    buf_send_l = np.empty((DOS.shape[1]), dtype=np.complex128)
+    if size > 1:
+        if rank == 0:
+            buf_send_r[:] = DOS[ne - 1, :]
+            comm.Sendrecv(sendbuf=buf_send_r, dest=rank + 1, recvbuf=buf_recv_r, source=rank + 1)
+
+        elif rank == size - 1:
+            buf_send_l[:] = DOS[0, :]
+            comm.Sendrecv(sendbuf=buf_send_l, dest=rank - 1, recvbuf=buf_recv_l, source=rank - 1)
+        else:
+            buf_send_r[:] = DOS[ne - 1, :]
+            buf_send_l[:] = DOS[0, :]
+            comm.Sendrecv(sendbuf=buf_send_r, dest=rank + 1, recvbuf=buf_recv_r, source=rank + 1)
+            comm.Sendrecv(sendbuf=buf_send_l, dest=rank - 1, recvbuf=buf_recv_l, source=rank - 1)
+
+    # Remove individual peaks (To-Do: improve this part by sending boundary elements to the next process)
+    if size == 1:
+        dDOSm = np.concatenate(([0], np.max(np.abs(DOS[1:ne - 1, :] / (DOS[0:ne - 2, :] + 1)),
+                                            axis=1), [np.max(np.abs(DOS[ne - 1, :] / (DOS[ne - 2, :] + 1)))]))
+        dDOSp = np.concatenate(
+            ([np.max(np.abs(DOS[0, :] / (DOS[1, :] + 1)))], np.max(np.abs(DOS[1:ne - 1, :] / (DOS[2:ne, :] + 1)),
+                                                                   axis=1), [0]))
+    elif rank == 0:
+        dDOSm = np.concatenate(([0], np.max(np.abs(DOS[1:ne - 1, :] / (DOS[0:ne - 2, :] + 1)),
+                                            axis=1), [np.max(np.abs(DOS[ne - 1, :] / (DOS[ne - 2, :] + 1)))]))
+        dDOSp = np.concatenate(([np.max(np.abs(DOS[0, :] / (DOS[1, :] + 1)))],
+                                np.max(np.abs(DOS[1:ne - 1, :] / (DOS[2:ne, :] + 1)),
+                                       axis=1), [np.max(np.abs(DOS[ne - 1, :] / (buf_recv_r + 1)))]))
+    elif rank == size - 1:
+        dDOSm = np.concatenate(([np.max(np.abs(DOS[0, :] / (buf_recv_l + 1)))],
+                                np.max(np.abs(DOS[1:ne - 1, :] / (DOS[0:ne - 2, :] + 1)),
+                                       axis=1), [np.max(np.abs(DOS[ne - 1, :] / (DOS[ne - 2, :] + 1)))]))
+        dDOSp = np.concatenate(
+            ([np.max(np.abs(DOS[0, :] / (DOS[1, :] + 1)))], np.max(np.abs(DOS[1:ne - 1, :] / (DOS[2:ne, :] + 1)),
+                                                                   axis=1), [0]))
+    else:
+        dDOSm = np.concatenate(([np.max(np.abs(DOS[0, :] / (buf_recv_l + 1)))],
+                                np.max(np.abs(DOS[1:ne - 1, :] / (DOS[0:ne - 2, :] + 1)),
+                                       axis=1), [np.max(np.abs(DOS[ne - 1, :] / (DOS[ne - 2, :] + 1)))]))
+        dDOSp = np.concatenate(([np.max(np.abs(DOS[0, :] / (DOS[1, :] + 1)))],
+                                np.max(np.abs(DOS[1:ne - 1, :] / (DOS[2:ne, :] + 1)),
+                                       axis=1), [np.max(np.abs(DOS[ne - 1, :] / (buf_recv_r + 1)))]))
+
+    # Find indices of elements satisfying the conditions
+    ind_zeros = np.where((F1 > 0.1) | (F2 > 0.1) | ((dDOSm > 5) & (dDOSp > 5)))[0]
+
+    for index in ind_zeros:
+        GR_3D_E[index, :, :, :] = 0
+        GRnn1_3D_E[index, :, :, :] = 0
+        GL_3D_E[index, :, :, :] = 0
+        GLnn1_3D_E[index, :, :, :] = 0
+        GG_3D_E[index, :, :, :] = 0
+        GGnn1_3D_E[index, :, :, :] = 0
+
     return GR_3D_E, GRnn1_3D_E, GL_3D_E, GLnn1_3D_E, GG_3D_E, GGnn1_3D_E
 
 
@@ -613,6 +595,10 @@
     for i in range(E.shape[0]):
         yield (E[i] + 1j * 1e-12) * DH.Overlap['H_4'] - DH.Hamiltonian['H_4']
 
+def generator_rgf_GF(E, DH):
+    for i in range(E.shape[0]):
+        yield (E[i] + 1j * 1e-12) * DH.Overlap['H_4'] - DH.Hamiltonian['H_4']
+
 
 def generator_rgf_currentdens_Hamiltonian(E, idx_k, DH):
     for i, ik in enumerate(idx_k):
