{
 "cells": [
  {
   "cell_type": "code",
   "execution_count": 1,
   "metadata": {},
   "outputs": [],
   "source": [
    "import numpy as np\n",
    "import pandas as pd\n",
    "\n",
    "import matplotlib.pyplot as plt\n",
    "import matplotlib\n",
    "import matplotlib.colors as colors\n",
    "import matplotlib.ticker as ticker\n",
    "\n",
    "import gif"
   ]
  },
  {
   "cell_type": "code",
   "execution_count": 2,
   "metadata": {},
   "outputs": [],
   "source": [
    "DOS_TEST = np.loadtxt('DOS_.dat').view(complex)\n",
    "E = np.loadtxt('E.dat')\n",
    "x = np.arange(6)\n",
    "\n",
    "EE, X = np.meshgrid(E, x)"
   ]
  },
  {
   "cell_type": "code",
   "execution_count": 3,
   "metadata": {},
   "outputs": [
    {
     "data": {
      "text/plain": [
<<<<<<< HEAD
       "<matplotlib.collections.QuadMesh at 0x2b8a62cd5ee0>"
=======
       "<matplotlib.collections.QuadMesh at 0x2b668d1962b0>"
>>>>>>> 62e1d949
      ]
     },
     "execution_count": 3,
     "metadata": {},
     "output_type": "execute_result"
    },
    {
     "data": {
      "image/png": "iVBORw0KGgoAAAANSUhEUgAAAisAAAGdCAYAAADT1TPdAAAAOXRFWHRTb2Z0d2FyZQBNYXRwbG90bGliIHZlcnNpb24zLjYuMiwgaHR0cHM6Ly9tYXRwbG90bGliLm9yZy8o6BhiAAAACXBIWXMAAA9hAAAPYQGoP6dpAAAb/klEQVR4nO3db5BdZZ0n8N/t2923Q/60kIb8WRqIsDMj/waSWKEzYoE6mWEtR17gGmcqG6tmmXJJLJlIWSKWJhmyPVPMVGHJgsOMJfhiFl4oOJbIGEcMUhoNkdRQyrog7HYoEjBBckOgb6fvPfsi0mM2IZ5rujnPOXw+VaeKe/rpm1+four51u855zm1LMuyAABIVE/RBQAAnIiwAgAkTVgBAJImrAAASRNWAICkCSsAQNKEFQAgacIKAJC03qILOFmdTieee+65mDt3btRqtaLLAQByyLIsDh48GIsXL46enhP3TkofVp577rkYHh4uugwA4Lewe/fuOPPMM084pvRhZe7cuRER8Y74T9EbfQVXAwDkMRmH45F4YGoeP5HSh5XXln56oy96a8IKAJTCr95MmOcWDjfYAgBJE1YAgKQJKwBA0oQVACBpwgoAkDRhBQBImrACACRNWAEAkiasAABJE1YAgKQJKwBA0oQVACBpwgoAkDRhBQBImrACACRNWAEAkiasAABJE1YAgKQJKwBA0oQVACBpwgoAkDRhBQBImrACACRNWAEAkiasAABJE1YAgKQJKwBA0oQVACBpwgoAkDRhBQBIWuFhZePGjVGr1Y46Fi5cWHRZAEAieosuICLiggsuiG9/+9tTn+v1eoHVAAApSSKs9Pb26qYAAMdV+DJQRMSTTz4ZixcvjiVLlsTq1avj6aefft2xrVYrms3mUQcAUF2Fh5UVK1bEl7/85fiXf/mX+Id/+IfYu3dvrFy5Mvbv33/c8aOjozE4ODh1DA8Pv8EVAwBvpFqWZVnRRfy6Q4cOxbnnnhuf+MQnYsOGDcf8vNVqRavVmvrcbDZjeHg4roj3R2+t740sFQD4LU1mh+O78bU4cOBAzJs374Rjk7hn5dfNnj07LrroonjyySeP+/NGoxGNRuMNrgoAKErhy0D/v1arFU888UQsWrSo6FIAgAQUHlZuuOGG2LZtWzzzzDPxwx/+MK655ppoNpuxdu3aoksDABJQ+DLQs88+Gx/60Idi3759cfrpp8dll10W27dvj7PPPrvo0gCABBQeVu65556iSwAAElb4MhAAwIkIKwBA0oQVACBpwgoAkDRhBQBImrACACRNWAEAkiasAABJE1YAgKQJKwBA0oQVACBpwgoAkDRhBQBImrACACRNWAEAkiasAABJE1YAgKQJKwBA0oQVACBpwgoAkDRhBQBImrACACRNWAEAkiasAABJE1YAgKQJKwBA0oQVACBpwgoAkDRhBQBImrACACRNWAEAkiasAABJE1YAgKQJKwBA0oQVACBpwgoAkDRhBQBImrACACRNWAEAkiasAABJE1YAgKQJKwBA0oQVACBpwgoAkDRhBQBImrACACRNWAEAkiasAABJE1YAgKQJKwBA0oQVACBpwgoAkDRhBQBImrACACStt+gCpkvvwgXR29NfdBkAQB6diYi9+YbqrAAASatMZyUbH4+s1im6DAAghyybyD22MmEl2u2IWrvoKgCAPLL8c7ZlIAAgaZXprNTOOD1q9UbRZQAAOdTarYiD+cZWJqw0L5gfvX0DRZcBAOQweXg84uf5xloGAgCSVpnOytyfvRS9loEAoBQm263cY5MIK7fffnvccsstsWfPnrjgggvi1ltvjcsvv7yr76gdnoxapz5DFQIA06nWnsw9tvBloHvvvTeuv/76uOmmm+Kxxx6Lyy+/PK666qoYGxsrujQAIAG1LMuyIgtYsWJFLF26NO64446pc29729vi6quvjtHR0d/4+81mMwYHB+M9Sz4avT2WgQCgDCY7rfj2M5+PAwcOxLx58044ttBloImJidi5c2d88pOfPOr8qlWr4vvf//5xf6fVakWr9e/rXM1mMyIinl6zKHoGPA0EAGXQGR+P2JxvbKHLQPv27Yt2ux0LFiw46vyCBQti797jv91odHQ0BgcHp47h4eE3olQAoCBJ3GBbq9WO+pxl2THnXnPjjTfGhg0bpj43m80YHh6OwaeyqPcXuqIFAOTUnsg/ZxcaVoaGhqJerx/TRXnhhReO6ba8ptFoRKNx7L0pva9k0XtYWAGAMqh1MWcXugzU398fy5Yti61btx51fuvWrbFy5cqCqgIAUlL4MtCGDRtizZo1sXz58hgZGYk777wzxsbG4iMf+UhX3zPn2Veit7czQ1UCANNpcnI899jCw8oHP/jB2L9/f2zevDn27NkTF154YTzwwANx9tlnd/U9rfkD0fZuIAAohcnD+ccWHlYiIq677rq47rrrTu5LOtmRAwBIXxdzduE72AIAnEgSnZVpkf3qAADS18WcrbMCACRNWAEAklaZZaBn/3M7ek5pF10GAJBD55V2xLfzja1MWKnvGfAiQwAoiVr+bVYsAwEAaatMZ6WnFVE//rsPAYDUtPIPrUxYqXWOHABA+rqZsy0DAQBJq0xnpdMXUesrugoAII9OFw/wViasNH4ZUW8UXQUAkEe7i3tWLAMBAEmrTGdl/PSIHtusAEApdLrYZ6UyYaXTl0X0eZMhAJRBp51/zrYMBAAkrTqdlVmdiFk2WgGAMuh0sdFKZcLKnIUvR/2Uw0WXAQDk0H4l/+NAloEAgKRVprNyyv3zot7vcSAAKIP2RP7HgXRWAICkCSsAQNIqswyU1Y4cAED6upmzdVYAgKQJKwBA0oQVACBplblnJWq/OgCA9HUxZ1cmrGQ9Rw4AIH3dzNmmdwAgaZXprHTqtajVrQMBQBl0upizKxNWst4jBwCQviz/S5ctAwEAaatML6LdFxH9RVcBAOTRzvKPrUxYmTwlImsUXQUAkEe7nn+sZSAAIGmV6ayMn55Fz0AXPSUAoDCd8fxzdmXCSlbPIusVVgCgDLJ6/jnbMhAAkLTKdFYG/3dP1PtlLwAog/ZE/jm7MmHljK/+LHp7PLsMAGUw2ZnIPVYrAgBIWmU6K7V6PWo9XTy0DQAUplbLP2dXJqxEX19ET1/RVQAAeXQ8DQQAVERlOivtRadFrT5QdBkAQA7t9njEnnxjKxNWsh//NLKaZSAAKIMsO5x7rGUgACBpwgoAkDRhBQBImrACACRNWAEAkiasAABJq8yjy8+vWxH1hn1WAKAM2q3xiP/xtVxjdVYAgKRVprOy4EeHore3XXQZAEAOk5Pj8UTOsZUJK/VXD0e9rlEEAGWQte1gCwBURGU6K9FuR4RlIAAohXb+ObsyYaXWzqIWWdFlAAA51Nr552zLQABA0irTWYksO3IAAOnrYs6uTljpZBE1YQUASqFTkmWgc845J2q12lHHJz/5ySJLAgASU3hnZfPmzXHttddOfZ4zZ06B1QAAqSk8rMydOzcWLlx40t9z4KKh6O3zbiAAKIPJw+MRP883tvCngf7mb/4m5s+fH5dcckls2bIlJiYmTji+1WpFs9k86gAAqqvQzsrHPvaxWLp0aZx66qnxox/9KG688cZ45pln4h//8R9f93dGR0dj06ZNx5zvf7nt3UAAUBI9k/nn7FqWTe/zvhs3bjxumPh1O3bsiOXLlx9z/itf+Upcc801sW/fvpg/f/5xf7fVakWr1Zr63Gw2Y3h4OC5/52ejt9cyEACUweTkeHzv4U1x4MCBmDdv3gnHTntnZf369bF69eoTjjnnnHOOe/6yyy6LiIinnnrqdcNKo9GIRqNxUjUCAOUx7WFlaGgohoaGfqvffeyxxyIiYtGiRV3/bq2TRa2LZ7YBgOJ0M2cXds/KD37wg9i+fXtceeWVMTg4GDt27Ii//Mu/jD/5kz+Js846q+vvE1YAoDxKEVYajUbce++9sWnTpmi1WnH22WfHtddeG5/4xCeKKgkASFBhYWXp0qWxffv26ftC7wYCgPLoYs4ufJ8VAIATEVYAgKQVvt3+dKl1jhwAQPq6mbMrE1YWjz4d/XP6iy4DAMhh4uWJiHflG2sZCABIWmU6Kz9vDkVv2862AFAGk4dav3nQr1QmrPT1tKO3x4sMAaAMal3M2ZUJK1//vW/GvLn1ossAAHJoHmzHqTnHumcFAEhaZTorV9z8X6PeP1B0GQBADu2J8Yj4VK6xlQkr9Yks6mG7fQAohQnb7QMAFVGZzkqtE+FhIAAoh86bcQfbQwtrUW/Uii4DAMih3co/Z1sGAgCSVpnOSt8rEfXJoqsAAPLomcg/tjJhpdY+cgAA6etmzrYMBAAkrTKdlch+dQAA6etizq5MWKllRw4AIH3dzNmWgQCApFWms3LgP2bRM6C1AgBl0BnPP2dXJqz0vlyL+qRN4QCgDNrjNoUDACqiMp2VWjuiZlM4ACiFbvZZqU5Y6Rw5AID0dTNnWwYCAJJWmc5K1H51AADp62LOrkxY6dQjavWiqwAA8uh0MWdbBgIAkiasAABJq8wyUFaPyCrz1wBAtWVdbDdSmel98Jks6v222weAMmhP5J+zLQMBAEmrTGdl/8URPQNFVwEA5NEZj4j/mW9sZcJKe3Y7slld7N0LABSmU88/Z1sGAgCSVpnOyqxne6PeqMyfAwCV1m7ln7MrM7u35neiZ5Y3GQJAGXRezT9nWwYCAJJWmc7KwC96ot6QvQCgDNqt/HN2ZcJKXNqMOKVVdBUAQB6v5J+ztSIAgKRVprMyMd4XPT39RZcBAOTQGc9/g21lwkp7oh5ZvV50GQBADp2J/HO2ZSAAIGmV6aycO/x89M5uFF0GAJDD5KFW7M45tjJh5amnF0XPLG8yBIAy6Lw6nnusZSAAIGmV6axELTtyAADp62LOrkxY6Wm0o2cg/+umAYACdfLP2ZaBAICkVaazUqtlUbMMBACl0M2cXZmwcsYDjejt8+gyAJTB5OEs/m/OsZaBAICkVaazsv/inugZkL0AoAw64z0R9+UbW5mwUpuI6JFVAKAUson8Y03vAEDSKtNZyXqOHABA+rqZsysTVjoDWcSAR5cBoAw68SZ8dLnWqUWtUyu6DAAgh27mbAsnAEDSalmWlXrtpNlsxuDgYPz8fy2MuXNlLwAog4MHO3Hu7+2NAwcOxLx58044dkaXgbZs2RLf+MY3YteuXdHf3x8vvfTSMWPGxsZi3bp18Z3vfCdmzZoVf/qnfxp/+7d/G/39/V39W//lZ9dE72w72AJAGUweakXEbbnGzmhYmZiYiA984AMxMjISX/ziF4/5ebvdjve+971x+umnxyOPPBL79++PtWvXRpZl8fnPf34mSwMASmJGw8qmTZsiIuKuu+467s+/9a1vxU9/+tPYvXt3LF68OCIi/u7v/i4+/OEPx5YtW35jW+jXTXp2GQBKY7KLObvQp4F+8IMfxIUXXjgVVCIi/uiP/iharVbs3LkzrrzyymN+p9VqRavVmvrcbDYjIuKlhxZGvTEw80UDACet3RrPPbbQVsTevXtjwYIFR5079dRTo7+/P/bu3Xvc3xkdHY3BwcGpY3h4+I0oFQAoSNedlY0bN04t77yeHTt2xPLly3N9X6127HPWWZYd93xExI033hgbNmyY+txsNmN4eDgmTo3o0VgBgFLo5G+sdB9W1q9fH6tXrz7hmHPOOSfXdy1cuDB++MMfHnXul7/8ZRw+fPiYjstrGo1GNBrHPvVzeP7h6JlVz/XvAgDF6rx6OPfYrsPK0NBQDA0NdftrxzUyMhJbtmyJPXv2xKJFiyLiyE23jUYjli1bNi3/BgBQbjN6g+3Y2Fi8+OKLMTY2Fu12O3bt2hUREeedd17MmTMnVq1aFeeff36sWbMmbrnllnjxxRfjhhtuiGuvvbarJ4EiIhp7+qI+0DcDfwUAMN3a4+3cY2c0rHzmM5+Ju+++e+rzpZdeGhERDz30UFxxxRVRr9fjG9/4Rlx33XXxB3/wB0dtCtetxi8j6vaEA4BSaLd+85jXVGa7/fP/23/36DIAlES7NR4/veNTxW+3/0bKakcOACB93czZlQkrnb6ImltWAKAUOp38Y+1PDwAkrTKdlfZARLjBFgBKof1mXAZqz84iGyj1vcIA8KbR6c0/Z1sGAgCSVp3OysJWZLM8DgQAZdB5Nf9GK5UJK727B6I+YJ8VACiDdhcvMrQMBAAkrTKdlQXL90TvbI8DAUAZTB5qxdM5x1YmrOzftsh2+wBQEu1W/nUgy0AAQNIq01mZuODV6DnFPisAUAadV/J3VioTVt5660T01j26DABlMNmeiP+Tc2xlwsqr/2F29Pa5ZwUAymDycG/E4/nGumcFAEhaZTorjQd3Rm+tr+gyAIAc6tnh3GN1VgCApAkrAEDShBUAIGnCCgCQNGEFAEiasAIAJE1YAQCSJqwAAEkTVgCApAkrAEDShBUAIGnCCgCQNGEFAEiasAIAJE1YAQCSJqwAAEkTVgCApAkrAEDShBUAIGnCCgCQNGEFAEiasAIAJE1YAQCSJqwAAEkTVgCApAkrAEDShBUAIGnCCgCQNGEFAEiasAIAJE1YAQCSJqwAAEkTVgCApAkrAEDShBUAIGnCCgCQNGEFAEiasAIAJE1YAQCSJqwAAEkTVgCApAkrAEDShBUAIGnCCgCQNGEFAEiasAIAJG1Gw8qWLVti5cqVccopp8Rb3vKW446p1WrHHF/4whdmsiwAoER6Z/LLJyYm4gMf+ECMjIzEF7/4xdcd96UvfSn++I//eOrz4ODgTJYFAJTIjIaVTZs2RUTEXXfddcJxb3nLW2LhwoUzWQoAUFJJ3LOyfv36GBoaire//e3xhS98ITqdzuuObbVa0Ww2jzoAgOqa0c5KHn/1V38V7373u2PWrFnxr//6r/Hxj3889u3bF5/+9KePO350dHSqYwMAVF/XnZWNGzce96bYXz8effTR3N/36U9/OkZGRuKSSy6Jj3/847F58+a45ZZbXnf8jTfeGAcOHJg6du/e3e2fAACUSNedlfXr18fq1atPOOacc875beuJyy67LJrNZjz//POxYMGCY37eaDSi0Wj81t8PAJRL12FlaGgohoaGZqKWiIh47LHHYmBg4HUfdQYA3lxm9J6VsbGxePHFF2NsbCza7Xbs2rUrIiLOO++8mDNnTnz961+PvXv3xsjISMyaNSseeuihuOmmm+Iv/uIvdE8AgIiY4bDymc98Ju6+++6pz5deemlERDz00ENxxRVXRF9fX9x+++2xYcOG6HQ68da3vjU2b94c69atm8myAIASqWVZlhVdxMloNpsxODgYV8T7o7fWV3Q5AEAOk9nh+G58LQ4cOBDz5s074dgk9lkBAHg9wgoAkDRhBQBImrACACRNWAEAkiasAABJE1YAgKQJKwBA0oQVACBpwgoAkDRhBQBImrACACRNWAEAkiasAABJE1YAgKQJKwBA0oQVACBpwgoAkDRhBQBImrACACRNWAEAkiasAABJE1YAgKQJKwBA0oQVACBpwgoAkDRhBQBImrACACRNWAEAktZbdAEnK8uyiIiYjMMRWcHFAAC5TMbhiPj3efxESh9WDh48GBERj8QDBVcCAHTr4MGDMTg4eMIxtSxPpElYp9OJ5557LubOnRu1Wq3oco6r2WzG8PBw7N69O+bNm1d0OaXmWk4f13J6uI7Tx7WcPmW4llmWxcGDB2Px4sXR03Piu1JK31np6emJM888s+gycpk3b16y/9OUjWs5fVzL6eE6Th/Xcvqkfi1/U0flNW6wBQCSJqwAAEkTVt4AjUYjPvvZz0aj0Si6lNJzLaePazk9XMfp41pOn6pdy9LfYAsAVJvOCgCQNGEFAEiasAIAJE1YAQCSJqy8AW6//fZYsmRJDAwMxLJly+J73/te0SWVzsMPPxzve9/7YvHixVGr1eL+++8vuqRSGh0djbe//e0xd+7cOOOMM+Lqq6+On/3sZ0WXVUp33HFHXHzxxVObbo2MjMQ3v/nNossqvdHR0ajVanH99dcXXUrpbNy4MWq12lHHwoULiy5rWggrM+zee++N66+/Pm666aZ47LHH4vLLL4+rrroqxsbGii6tVA4dOhS///u/H7fddlvRpZTatm3bYt26dbF9+/bYunVrTE5OxqpVq+LQoUNFl1Y6Z555Zvz1X/91PProo/Hoo4/Gu971rnj/+98fP/nJT4ourbR27NgRd955Z1x88cVFl1JaF1xwQezZs2fqePzxx4suaVp4dHmGrVixIpYuXRp33HHH1Lm3ve1tcfXVV8fo6GiBlZVXrVaL++67L66++uqiSym9X/ziF3HGGWfEtm3b4p3vfGfR5ZTeaaedFrfcckv8+Z//edGllM7LL78cS5cujdtvvz1uvvnmuOSSS+LWW28tuqxS2bhxY9x///2xa9euokuZdjorM2hiYiJ27twZq1atOur8qlWr4vvf/35BVcG/O3DgQEQcmWT57bXb7bjnnnvi0KFDMTIyUnQ5pbRu3bp473vfG+95z3uKLqXUnnzyyVi8eHEsWbIkVq9eHU8//XTRJU2L0r/IMGX79u2LdrsdCxYsOOr8ggULYu/evQVVBUdkWRYbNmyId7zjHXHhhRcWXU4pPf744zEyMhLj4+MxZ86cuO++++L8888vuqzSueeee+LHP/5x7Nixo+hSSm3FihXx5S9/OX7nd34nnn/++bj55ptj5cqV8ZOf/CTmz59fdHknRVh5A9RqtaM+Z1l2zDl4o61fvz7+7d/+LR555JGiSymt3/3d341du3bFSy+9FF/5yldi7dq1sW3bNoGlC7t3746Pfexj8a1vfSsGBgaKLqfUrrrqqqn/vuiii2JkZCTOPffcuPvuu2PDhg0FVnbyhJUZNDQ0FPV6/ZguygsvvHBMtwXeSB/96Efjn//5n+Phhx+OM888s+hySqu/vz/OO++8iIhYvnx57NixIz73uc/F3//93xdcWXns3LkzXnjhhVi2bNnUuXa7HQ8//HDcdttt0Wq1ol6vF1hhec2ePTsuuuiiePLJJ4su5aS5Z2UG9ff3x7Jly2Lr1q1Hnd+6dWusXLmyoKp4M8uyLNavXx9f/epX4zvf+U4sWbKk6JIqJcuyaLVaRZdRKu9+97vj8ccfj127dk0dy5cvjz/7sz+LXbt2CSonodVqxRNPPBGLFi0qupSTprMywzZs2BBr1qyJ5cuXx8jISNx5550xNjYWH/nIR4ourVRefvnleOqpp6Y+P/PMM7Fr16447bTT4qyzziqwsnJZt25d/NM//VN87Wtfi7lz5051/QYHB2PWrFkFV1cun/rUp+Kqq66K4eHhOHjwYNxzzz3x3e9+Nx588MGiSyuVuXPnHnPP1OzZs2P+/PnuperSDTfcEO973/virLPOihdeeCFuvvnmaDabsXbt2qJLO2nCygz74Ac/GPv374/NmzfHnj174sILL4wHHnggzj777KJLK5VHH300rrzyyqnPr62/rl27Nu66666Cqiqf1x6hv+KKK446/6UvfSk+/OEPv/EFldjzzz8fa9asiT179sTg4GBcfPHF8eCDD8Yf/uEfFl0ab1LPPvtsfOhDH4p9+/bF6aefHpdddlls3769EvONfVYAgKS5ZwUASJqwAgAkTVgBAJImrAAASRNWAICkCSsAQNKEFQAgacIKAJA0YQUASJqwAgAkTVgBAJImrAAASft/IFJwIrsX95kAAAAASUVORK5CYII=",
      "text/plain": [
       "<Figure size 640x480 with 1 Axes>"
      ]
     },
     "metadata": {},
     "output_type": "display_data"
    }
   ],
   "source": [
    "plt.pcolormesh(X, EE, DOS_TEST.T.real)"
   ]
  },
  {
   "cell_type": "code",
   "execution_count": 4,
   "metadata": {},
   "outputs": [],
   "source": [
    "@gif.frame\n",
    "def plot_standard():\n",
    "    plt.pcolormesh(X, EE, DOS_TEST.T.real)"
   ]
  },
  {
   "cell_type": "code",
   "execution_count": 5,
   "metadata": {},
   "outputs": [],
   "source": [
    "@gif.frame\n",
    "def plot_gold():\n",
    "    plt.pcolormesh(X, EE, DOS_TEST.T.real, cmap = 'gist_heat_r')"
   ]
  },
  {
   "cell_type": "code",
   "execution_count": 6,
   "metadata": {},
   "outputs": [],
   "source": [
    "frames = [ plot_standard(), plot_gold() ]\n",
    "gif.save(frames, 'DOS.gif', duration = 1000)"
   ]
  },
  {
   "cell_type": "code",
   "execution_count": null,
   "metadata": {},
   "outputs": [],
   "source": []
  },
  {
   "cell_type": "code",
   "execution_count": null,
   "metadata": {},
   "outputs": [],
   "source": []
  }
 ],
 "metadata": {
  "kernelspec": {
   "display_name": "almaeder_mkl",
   "language": "python",
   "name": "python3"
  },
  "language_info": {
   "codemirror_mode": {
    "name": "ipython",
    "version": 3
   },
   "file_extension": ".py",
   "mimetype": "text/x-python",
   "name": "python",
   "nbconvert_exporter": "python",
   "pygments_lexer": "ipython3",
   "version": "3.8.10"
  },
  "orig_nbformat": 4
 },
 "nbformat": 4,
 "nbformat_minor": 2
}<|MERGE_RESOLUTION|>--- conflicted
+++ resolved
@@ -38,11 +38,7 @@
     {
      "data": {
       "text/plain": [
-<<<<<<< HEAD
        "<matplotlib.collections.QuadMesh at 0x2b8a62cd5ee0>"
-=======
-       "<matplotlib.collections.QuadMesh at 0x2b668d1962b0>"
->>>>>>> 62e1d949
       ]
      },
      "execution_count": 3,
